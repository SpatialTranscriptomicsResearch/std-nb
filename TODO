* storing loading of models to and from files
* compute covariance of spots across cell type contributions during MCMC and accumulate statistics -> clustering of spots
* perform DE between sets of spots clustered according to MCMC-accumulated covariance and based on uncertainty propagated to spot-level
* improve code for and CLI to freeze the scaling factors
* compute means etc. on chain statistics:
  - point estimates: mean, standard deviation, percentiles
  - interval estimates: equal-tail and highest posterior density (HPD) intervals
  - posterior covariance matrix
  - posterior correlation matrix
  - deviance information criterion (DIC)
* determine and direct acceptance rate of Metropolis-Hastings sampling
* write out predicted means and variances, based on
  - the NB conditional posterior
  - the NM conditional posterior
  - the Poisson conditional posterior
* write out for the split and merge steps before splitting / merging and those afterwards:
  - the sub-counts
  - the normalized theta matrices (and the other parameters, too!)
* for the splitting / merging:
  - independently also optimize the parameters without splitting / merging
* add flag for consistent contribution marginals and expectation marginals
* contribution initialization is unneeded if Gibbs sampling does that as a first step
* experiment with splitting a single factor explaining everything
* don't split/merge in initial iterations
* compute perplexity, i.e. validation
* automatically determine single experiments in analyze.r
* use sub model lifting to initialize sub models for inspection of before / after effects of splitting and merging
* store all iterations' parameters;
* compute auto-correlation
* print out acceptance / rejection statistics for MH parts
* test likelihood optimization using ML
* figure out what kind of splitting / merging proposal distribution is currently realized
* consider hierarchies of factors
* enable proper before / after printing for merging and splitting
* trans-experiment factors:
  - by using data in blocks corresponding to the experiments
  - alternative: make sense of trans-experiment profiles post-analysis
* alternative to split / merge:
  - multiple re-starts
* experiment-wise mix-in of factors
  - like normal factors (with features and weights in the same matrices), but treated differently when sampling theta
* use faster method for sampling from the Poisson distribution
* bring back statistical summary printing for vectors
* templatize scaling variables
* evaluate log-normal poisson rate modeling
* differential expression analysis
* check the Dirichlet posteriors
  - done! the feature side is as in that publication; the mixing side is different but ultimately analogous; I haven't written this down yet
* analysis script:
  - create barplots for expected reads explained, aside from expected spots explained;
  - also break-down experiment-wise
  - aside from basing on theta, also consider using the assigned contributions
    o do this across iterations, for each in decreasing order (because of non-identifiability due to exchangability!), coloring the first say in red, the last in black to see whether (and if so, how long) there change in the distribution

implement t1, t2, g1, g2, s1, s2 to set limits for sampling

experiment-constant factors:
* improve experiment handling
* needs modification:
  - PartialModel<Mix>::sample()
  - Model::Model()
  - Model::split()
  - Model::merge()

* what would be simpler than this is factors that are zero in the other samples, otherwise free

hierarchical dirichlet features
a two-level hierarchy

when sampling a novel type (i.e. one that isn't already present in the global hierarchy) then sample a dirichlet-multinomial as dirichlet prior for it, with a similar scaling as the initial factors
currently, the nHDP results in trees with a lot of weight on a single branch; it would be good to get more balanced trees instead!
it would be possible to sample multionomially for all counts of a gene in a spot
Kmeans: use a gaussian mixture approach, rather than 'hard' K-means

do bagged updates
consider re-setting the mixing counts from time to time

consider performing a dirichlet process in which the observations are count vectors
implement the HDP

drop template-based approach in favor of inheritance

* is it possible to benefit even more from sparcity? consider non-zero values; this might make various things faster

less important:
* collect log-likelihoods and write to file
* note that some sums across factors, genes, and / or spots may yield numbers greater than 2^16; however the count data type uses 32 bit! So this should be unproblematic
* use something like libmagic to figure out file types
* consider using GPU for sampling contributions
* experiment with activating ARMA_NO_DEBUG in types.hpp
* write probabilistic unit tests for sampling routines
* consider using HDF5 for IO
* test possible benefits of JIT compiling with fixed G, S, T
  - the speed-up was marginal in a manual test it went from 2:05 min to 2:00 (round about...). unfortunately I forgot whether I used all or only the top 1000 genes; some speed-ups only become apparent with more parameters!
* use profile-generate / profile-use gcc flags
* enforcing medians as alternative to means

* print out some sort of Bayesian summary
 -> percentiles: 0%, 5%, 25%, 50%, 75%, 95%, 100%
 -> mean and variance

if gamma mixture proportions are used then the spot scaling should probably be deactivated

feature-side hierarchy:
basically, introduce a plate for gene, type, and experiment.
Let it's structure be identical to that of the gene and type plate.
I.e. then we have \lambda_{gst} = \phi_{gt} \phi_{gte} \theta{st} \sigma{s} maybe times \sigma{e}

<<<<<<< HEAD
it might also be nice to have the same kind of hierarchical structure on the mixing side
like that it would be possible for the theta priors to share information across groups.
=======
It might be nice to turn the experiment-specific hyper-parameters into random variables
This might be feasible because we have so many parameters sharing that parameter.
Exponential distributions could be used, and estimation be performed by MH.
>>>>>>> 6d9febb1
<|MERGE_RESOLUTION|>--- conflicted
+++ resolved
@@ -106,11 +106,9 @@
 Let it's structure be identical to that of the gene and type plate.
 I.e. then we have \lambda_{gst} = \phi_{gt} \phi_{gte} \theta{st} \sigma{s} maybe times \sigma{e}
 
-<<<<<<< HEAD
-it might also be nice to have the same kind of hierarchical structure on the mixing side
-like that it would be possible for the theta priors to share information across groups.
-=======
 It might be nice to turn the experiment-specific hyper-parameters into random variables
 This might be feasible because we have so many parameters sharing that parameter.
 Exponential distributions could be used, and estimation be performed by MH.
->>>>>>> 6d9febb1
+
+It might also be nice to have the same kind of hierarchical structure on the mixing side
+Like that it would be possible for the theta priors to share information across groups.