* storing loading of models to and from files
* collect log-likelihoods and write to file
* dump log to file in output prefix
* use something like libmagic to figure out file types
* note that some sums across factors, genes, and / or spots may yield numbers greater than 2^16; however the count data type uses 32 bit! So this should be unproblematic
* compute covariance of spots across cell type contributiones during MCMC and accumulate statistics -> clustering of spots
* perform DE between sets of spots clustered according to MCMC-accumulated covariance and based on uncertainty propagated to spot-level
* way to freeze the scaling factors
* computing means etc. on chain statistics:
  - point estimates: mean, standard deviation, percentiles
  - interval estimates: equal-tail and highest posterior density (HPD) intervals
  - posterior covariance matrix
  - posterior correlation matrix
  - deviance information criterion (DIC)
* determine and direct acceptance rate of Metropolis-Hastings sampling
* enforcing medians as alternative to means
* write out predicted means and variances, based on
  - the NB conditional posterior
  - the NM conditional posterior
  - the Poisson conditional posterior
* write out for the split and merge steps before splitting / merging and those afterwards:
  - the sub-counts
  - the normalized theta matrices (and the other parameters, too!)
* for the splitting / merging:
  - independently also optimize the parameters without splitting / merging
<<<<<<< HEAD
* experiment with splitting a single factor explaining everything
=======

* add flag for consistent contribution marginals and expectation marginals
* consider using HDF5 for IO
>>>>>>> 6dae3029
<|MERGE_RESOLUTION|>--- conflicted
+++ resolved
@@ -23,10 +23,6 @@
   - the normalized theta matrices (and the other parameters, too!)
 * for the splitting / merging:
   - independently also optimize the parameters without splitting / merging
-<<<<<<< HEAD
-* experiment with splitting a single factor explaining everything
-=======
-
 * add flag for consistent contribution marginals and expectation marginals
 * consider using HDF5 for IO
->>>>>>> 6dae3029
+* experiment with splitting a single factor explaining everything