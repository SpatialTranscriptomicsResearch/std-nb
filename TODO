--- conflicted
+++ resolved
@@ -25,8 +25,5 @@
   - independently also optimize the parameters without splitting / merging
 * add flag for consistent contribution marginals and expectation marginals
 * consider using HDF5 for IO
-<<<<<<< HEAD
 * contribution initialization is unneeded if gibbs sampling does that as a first step
-=======
-* experiment with splitting a single factor explaining everything
->>>>>>> 26d92321
+* experiment with splitting a single factor explaining everything