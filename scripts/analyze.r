source("~/code/st-analysis/analyze_spatial.r")

library(grid)
library(gridExtra)

break.data = function(x) {
  split.on.label = function(x) {
    return(t(as.data.frame(strsplit(x, " "))))
  }

  y = split(as.data.frame(x),split.on.label(rownames(x))[,1])
  for(name in names(y))
    rownames(y[[name]]) = gsub(paste(name, ""), "", rownames(y[[name]]))
  y = lapply(y, as.matrix)
  return(y)
}

reform.data = function(x) {
  rn = c()
  y = c()
  for(name in names(x)) {
    y = rbind(y, x[[name]])
    rn = c(rn, paste(name, rownames(x[[name]])))
  }
  rownames(y) = rn
  return(y)
}

test.transforming = function(x) {
  return(all(x == reform.data(break.data(x))))
}

st.load.matrix = function(prefix, path, suffix="") {
  return(as.matrix(read.delim(paste(prefix,
                                    path,
                                    suffix,
                                    sep=""),
                              header=T,
                              row.names=1,
                              sep="\t",
                              check.names=F)))
}

st.load.vector = function(path.prefix, path, suffix="") {
  x = read.delim(paste(path.prefix, path, suffix, sep=""),
                 header=F, row.names=1, sep="\t")
  y = x[,1]
  names(y) = rownames(x)
  return(y)
}

st.load.data = function(path.prefix="", path.suffix="", load.means=F) {
  d = list()
  d$phi = st.load.matrix(path.prefix, "phi.txt", path.suffix)
  d$theta = st.load.matrix(path.prefix, "theta.txt", path.suffix)
#  d$phi.r = st.load.matrix(path.prefix, "r_phi.txt", path.suffix) # TODO: reactivate
#  d$phi.p = st.load.matrix(path.prefix, "p_phi.txt", path.suffix) # TODO: reactivate
  d$theta.r = st.load.vector(path.prefix, "r_theta.txt", path.suffix)
  d$theta.p = st.load.vector(path.prefix, "p_theta.txt", path.suffix)
  if(load.means) {
    d$means = st.load.matrix(path.prefix, "means.txt", path.suffix)
    d$means.poisson = st.load.matrix(path.prefix, "means_poisson.txt", path.suffix)
  }
  d$spotscale = st.load.vector(path.prefix, "spot_scaling.txt", path.suffix)
  d$expscale = st.load.vector(path.prefix, "experiment_scaling.txt", path.suffix)
  return(d)
}

st.order = function(d, plot=T) {
  e = d
  cs = colSums(e$theta)
  o = order(cs, decreasing=T)
  if(plot) {
    barplot(cs[o], las=2, ylab="Expected number of spots explained")
    barplot(cumsum(cs[o]) / sum(cs) * 100, las=2, ylab="Cumulative expected number of spots explained [%]")
  }
  e$theta = e$theta[,o]
  e$phi = e$phi[,o]
#  e$phi.p = e$phi.p[,o] # TODO: reactivate
#  e$phi.r = e$phi.r[,o] # TODO: reactivate
  e$theta.p = e$theta.p[o]
  e$theta.r = e$theta.r[o]
  return(e)
}

st.normalize.phi = function(d, scale.factor=1e6) {
  sf = colSums(d$phi)
  d$phi = t(t(d$phi) / sf) * scale.factor
  d$theta = t(t(d$theta) * sf) / scale.factor
  return(d)
}

st.normalize.theta = function(d) {
  rs = rowSums(d$theta)
  d$theta = prop.table(d$theta,1)
  d$spotscale = d$spotscale * rs
  return(d)
}

st.fake.names = function(n) {
  sq = ceiling(sqrt(n))
  print(sq)
  names = c()
  for(i in 1:sq)
    for(j in 1:sq)
      names = c(names, paste(i,j, sep="x"))
  return(names[1:n])
}

st.top = function(d, normalize.phi=T, normalize.theta=T, path="./", ...) {
  if(!is.null(path))
    pdf(paste(path, "factor-strength-barplot.pdf", sep=""))
  if(normalize.phi)
    d = st.normalize.phi(d)
  if(normalize.theta)
    d = st.normalize.theta(d)
  d = st.order(d, plot=!is.null(path))

  d$enrMean = d$phi / apply(d$phi, 1, mean)
  d$enrMedian = d$phi / apply(d$phi, 1, median)

  if(!is.null(path))
    dev.off()

  return(st.multi(d, path=path, ...))
}

st.skip.samples = function(d, samples) {
  broken = break.data(d$theta)
  print(paste("Not these",samples))
  these = setdiff(names(broken), samples)
  print(paste("But these",these))
  res = list()
  for(this in these)
    res[[this]] = broken[[this]]
  these.spots = rownames(reform.data(res))
  e = d
  print(head(these.spots))
  print(head(rownames(d$theta)))
  print(head(names(d$spotscale)))
  print(length(these.spots))
  print(length(rownames(d$theta)))
  print(length(names(d$spotscale)))
  e$theta = e$theta[these.spots,]
  e$theta.r = e$theta.r[these.spots,]
  e$theta.p = e$theta.p[these.spots,]
  e$spotscale = e$spotscale[these.spots]
  return(e)
}

dimensionality.reduction.plot.multiple = function(simil, name, ...) {
  simil.break = list()
  for(method in names(simil)) {
    simil.break[[method]] = break.data(apply(simil[[method]], 2, uniformize))
    for(name in names(simil.break[[method]]))
      dimensionality.reduction.plot(simil.break[[method]][[name]],
                                    title=paste(name, "-", method),
                                    unif.fnc=identity)
  }
  return(simil.break)
}

st.load.thetas = function(dir) {
  paths = list.files(dir, "iter.*_theta.txt")
  paths = sort(grep("_._theta", paths, invert=T, value=T))

  thetas = c()
  for(path in paths) {
    print(path)
    thetas = cbind(thetas, st.load.matrix(dir, path))
  }
  return(thetas)
}

st.multi = function(d,
                    single.experiment=FALSE,
                    simple.title=F,
                    path="./",
                    ngenes=50,
                    dim.red=T,
                    do.tsne=T,
                    do.mds=F,
                    do.pca=F,
                    skip.factors=c(),
                    skip.samples=c(),
                    center.theta=F,
                    ncols=2, ...) {
  # single.experiment=1:nrows(d$dtheta) == sort(grep("^\\d+\\d+$", rownames(d$theta)))
  # single.experiment= is.single.experiment(rownames(d$theta)) // TODO

  dtheta = d$theta
  dspotscale = d$spotscale
  dexpscale = d$expscale
  if(single.experiment == TRUE) {
    rownames(dtheta) = paste("A", rownames(dtheta))
    names(dspotscale) = paste("A", names(dspotscale))
    names(dexpscale) = paste("A", names(dexpscale))
  }
  theta = break.data(dtheta)
  spotscale = break.data(t(t(dspotscale)))
  expscale = break.data(t(t(dexpscale)))
  n = length(theta)
  nrows = ceiling(n / ncols)
  if(single.experiment == TRUE) {
    nrows = 1
    ncols = 1
  }
  w = ncols*6
  h = nrows*6
  if(!is.null(path)) {
    pdf(paste(path, "color-bar.pdf", sep=""), width=2, height=6)
    par(mar=c(0,0,0,0))
    num.steps = 1000
<<<<<<< HEAD
    image(t(as.matrix(1:num.steps, nrow=1, ncol=num.steps), col=default.viz.pal(num.steps)))
=======
    image(t(as.matrix(1:num.steps, nrow=num.steps, ncol=1)), col=default.viz.pal(num.steps))
>>>>>>> f672011b
    dev.off()

    pdf(paste(path, "spot-scaling-individual-scale.pdf", sep=""), width=w, height=h)
    par(mfrow=c(nrows, ncols))
    cur.max = max(d$spotscale)
    for(name in names(spotscale)) {
      cur = spotscale[[name]][,1]
      title.text = paste(name, "- Spot Scaling")
      if(!simple.title)
        title.text = paste(name, "- Spot Scaling:",
                           round(min(cur),3), "-", round(max(cur),3),
                           "Sum =", round(sum(cur),3))
      visualize(cur, title=title.text)
    }
    dev.off()

    pdf(paste(path, "spot-scaling-common-scale.pdf", sep=""), width=w, height=h)
    par(mfrow=c(nrows, ncols))
    cur.max = max(d$spotscale)
    for(name in names(spotscale)) {
      cur = spotscale[[name]][,1]
      title.text = paste(name, "- Spot Scaling")
      if(!simple.title)
        title.text = paste(name, "- Spot Scaling:",
                           round(min(cur),3), "-", round(max(cur),3),
                           "Sum =", round(sum(cur),3))
      visualize(cur, title=title.text, zlim=c(0,cur.max))
    }
    dev.off()

    if(n > 1) {
      marg = as.matrix(as.data.frame(lapply(theta, colSums)))
      pdf(paste(path, "theta-marginals-heatmap.pdf", sep=""), width=w, height=h)
      heatmap(marg, main="Factor activities across samples")
      heatmap(log(marg+1), main="Factor log-activities across samples")
      heatmap(t(marg), main="Factor activities within samples")
      heatmap(t(log(marg+1)), main="Factor log-activities within samples")
      dev.off()
    }

    pdf(paste(path, "theta-factors-individual-scale.pdf", sep=""), width=w, height=h)
    for(factor.name in colnames(dtheta)) {
      par(mfrow=c(nrows, ncols))
      cur.max = 0
      for(name in names(theta))
        cur.max = max(cur.max, max(theta[[name]][,factor.name]))
      for(name in names(theta)) {
        cur = theta[[name]][,factor.name]
        title.text = paste(name, "-", factor.name)
        if(!simple.title)
          title.text = paste(name, "-", factor.name, ":",
                             round(min(cur),3), "-", round(max(cur),3),
                             "Sum =", round(sum(cur),3))
        visualize(cur, title=title.text)
      }
    }
    dev.off()

    pdf(paste(path, "theta-factors-common-scale.pdf", sep=""), width=w, height=h)
    for(factor.name in colnames(dtheta)) {
      par(mfrow=c(nrows, ncols))
      cur.max = 0
      for(name in names(theta))
        cur.max = max(cur.max, max(theta[[name]][,factor.name]))
      for(name in names(theta)) {
        cur = theta[[name]][,factor.name]
        title.text = paste(name, "-", factor.name)
        if(!simple.title)
          title.text = paste(name, "-", factor.name, ":",
                             round(min(cur),3), "-", round(max(cur),3),
                             "Sum =", round(sum(cur),3))
        visualize(cur, title=title.text, zlim=c(0,cur.max))
      }
    }
    dev.off()

    pdf(paste(path, "phi-top-genes.pdf", sep=""), width=6, height=15)
    for(factor.name in colnames(d$phi)) {
      ge = d$phi[,factor.name]
      names(ge) = rownames(d$phi)
      o = order(ge, decreasing=T)
      o = o[1:ngenes]
      ge = ge[o]
      grid.newpage()
      grid.table(round(ge), rows=names(ge), cols=factor.name)
    }
    dev.off()
    pdf(paste(path, "phi-top-genes-enrMean.pdf", sep=""), width=6, height=15)
    for(factor.name in colnames(d$enrMean)) {
      ge = d$enrMean[,factor.name]
      names(ge) = rownames(d$enrMean)
      o = order(ge, decreasing=T)
      o = o[1:ngenes]
      ge = ge[o]
      grid.newpage()
      grid.table(round(log2(ge),3), rows=names(ge), cols=factor.name)
    }
    dev.off()
    pdf(paste(path, "phi-top-genes-enrMedian.pdf", sep=""), width=6, height=15)
    for(factor.name in colnames(d$enrMedian)) {
      ge = d$enrMedian[,factor.name]
      names(ge) = rownames(d$enrMedian)
      o = order(ge, decreasing=T)
      o = o[1:ngenes]
      ge = ge[o]
      grid.newpage()
      grid.table(round(log2(ge),3), rows=names(ge), cols=factor.name)
    }
    dev.off()
  }

  if(dim.red) {
    cur = dtheta[,setdiff(1:ncol(dtheta), skip.factors)]
    for(re in skip.samples)
      cur = cur[grep(re, rownames(cur), invert=T),]
    simil = dimensionality.reduction(cur, do.tsne=do.tsne, do.pca=do.pca, do.mds=do.mds, ...)
    if(!is.null(path)) {
      pdf(paste(path, "theta-factors-dimensionality-reduction.pdf", sep=""), width=w, height=h)
      par(mfrow=c(nrows, ncols))
      simil.break = dimensionality.reduction.plot.multiple(simil, name=name, ...)
      dev.off()
    }
    if(center.theta) {
      dtheta2 = reform.data(lapply(theta, function(x) scale(x, center=T, scale=F)))
      cur = dtheta2[,setdiff(1:ncol(dtheta2), skip.factors)]
      for(re in skip.samples)
        cur = cur[grep(re, rownames(cur), invert=T),]

      simil.centered = dimensionality.reduction(cur, do.tsne=do.tsne, do.pca=do.pca, do.mds=do.mds, ...)
      if(!is.null(path)) {
        pdf(paste(path, "theta-factors-centered-dimensionality-reduction.pdf", sep=""), width=w, height=h)
        par(mfrow=c(nrows, ncols))
        simil.centered.break = dimensionality.reduction.plot.multiple(simil.centered, name=name, ...)
        dev.off()
      }
    }

    simil.2d.break = list()
    if (FALSE) { # TODO: reactivate
      simil.2d = dimensionality.reduction(cur, dims=2, do.tsne=do.tsne, do.pca=do.pca, do.mds=do.mds, ...)

      if(!is.null(path)) {
        pdf(paste(path, "theta-factors-dimensionality-reduction-2d.pdf", sep=""), width=w, height=w)
        par(ask=F, bg="black",col='white', fg='white', col.main="white", col.axis="white", col.sub="white", col.lab="white")
        for(method in names(simil.2d)) {
          broken = break.data(simil.2d[[method]])
          experiment = rep(names(broken), times=sapply(broken, nrow))
          nc = min(3, ncol(simil[[method]]))
          plot(simil.2d[[method]],
               col=make.color(simil[[method]][,1:nc]),
               pch=as.numeric(as.factor(experiment)),
               main=method,
               xlab="",
               ylab=""
               )
          legend("topleft",
                 names(broken),
                 pch=as.factor(names(broken)),
                 bty='n')
          simil.2d.break[[method]] = broken
        }
        dev.off()
      }
    }


    return(list(simil.2d.break, simil.3d.break=simil.break))
  }
}

st.viz.3d = function(x, ...) {
  y = reform.data(x)
  sym = c()
  for(i in 1:length(x))
    sym = c(sym, rep(letters[i], nrow(x[[i]])))
  plot3d(y, ..., type='n')
  text3d(y, col=make.color(y), text=sym)
}<|MERGE_RESOLUTION|>--- conflicted
+++ resolved
@@ -55,8 +55,8 @@
   d$theta = st.load.matrix(path.prefix, "theta.txt", path.suffix)
 #  d$phi.r = st.load.matrix(path.prefix, "r_phi.txt", path.suffix) # TODO: reactivate
 #  d$phi.p = st.load.matrix(path.prefix, "p_phi.txt", path.suffix) # TODO: reactivate
-  d$theta.r = st.load.vector(path.prefix, "r_theta.txt", path.suffix)
-  d$theta.p = st.load.vector(path.prefix, "p_theta.txt", path.suffix)
+#  d$theta.r = st.load.vector(path.prefix, "r_theta.txt", path.suffix) # TODO: reactivate
+#  d$theta.p = st.load.vector(path.prefix, "p_theta.txt", path.suffix) # TODO: reactivate
   if(load.means) {
     d$means = st.load.matrix(path.prefix, "means.txt", path.suffix)
     d$means.poisson = st.load.matrix(path.prefix, "means_poisson.txt", path.suffix)
@@ -211,11 +211,7 @@
     pdf(paste(path, "color-bar.pdf", sep=""), width=2, height=6)
     par(mar=c(0,0,0,0))
     num.steps = 1000
-<<<<<<< HEAD
-    image(t(as.matrix(1:num.steps, nrow=1, ncol=num.steps), col=default.viz.pal(num.steps)))
-=======
-    image(t(as.matrix(1:num.steps, nrow=num.steps, ncol=1)), col=default.viz.pal(num.steps))
->>>>>>> f672011b
+    image(t(1:num.steps), col=default.viz.pal(num.steps))
     dev.off()
 
     pdf(paste(path, "spot-scaling-individual-scale.pdf", sep=""), width=w, height=h)
