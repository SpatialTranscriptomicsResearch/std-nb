#include "covariate.hpp"
#include "aux.hpp"
#include "compression.hpp"
#include "design.hpp"
#include "io.hpp"

using namespace std;
using STD::Matrix;

string Covariate::to_string() const {
  string str = "Covariate: '" + label + "':";
  for (auto &value : values)
    str += " '" + value + "'";
  return str;
}

ostream &operator<<(ostream &os, const Covariate &covariate) {
  os << covariate.to_string();
  return os;
}

string CovariateInformation::to_string(const Covariates &covariates) const {
  string s;
  for (size_t i = 0; i < idxs.size(); ++i) {
    if (i > 0)
      s += ",";
    if (covariates[idxs[i]].label == DesignNS::unit_label)
      s += "intercept";
    else
      s += covariates[idxs[i]].label + "="
           + covariates[idxs[i]].values[vals[i]];
  }
  if (idxs.size() == 0)
    s = "global";
  return s;
}

<<<<<<< HEAD
// TODO: maybe better implementing a hash function and using unordered_map/set
// wherever needed. This feels a bit odd.
bool CovariateInformation::operator<(const CovariateInformation& other) const {
  if (idxs != other.idxs) {
    return idxs < other.idxs;
  }
  return vals < other.vals;
=======
bool CovariateInformation::operator==(const CovariateInformation &other) const {
  if (idxs.size() != other.idxs.size() or vals.size() != other.vals.size())
    return false;
  for (size_t i = 0; i < idxs.size(); ++i)
    if (idxs[i] != other.idxs[i])
      return false;
  for (size_t i = 0; i < vals.size(); ++i)
    if (vals[i] != other.vals[i])
      return false;
  return true;
}

bool CovariateInformation::operator<(const CovariateInformation &other) const {
  return std::lexicographical_compare(begin(idxs), end(idxs), begin(other.idxs),
                                      end(other.idxs))
         or std::lexicographical_compare(begin(vals), end(vals),
                                         begin(other.vals), end(other.vals));
>>>>>>> 27f5a7a4
}<|MERGE_RESOLUTION|>--- conflicted
+++ resolved
@@ -35,15 +35,6 @@
   return s;
 }
 
-<<<<<<< HEAD
-// TODO: maybe better implementing a hash function and using unordered_map/set
-// wherever needed. This feels a bit odd.
-bool CovariateInformation::operator<(const CovariateInformation& other) const {
-  if (idxs != other.idxs) {
-    return idxs < other.idxs;
-  }
-  return vals < other.vals;
-=======
 bool CovariateInformation::operator==(const CovariateInformation &other) const {
   if (idxs.size() != other.idxs.size() or vals.size() != other.vals.size())
     return false;
@@ -61,5 +52,4 @@
                                       end(other.idxs))
          or std::lexicographical_compare(begin(vals), end(vals),
                                          begin(other.vals), end(other.vals));
->>>>>>> 27f5a7a4
 }