--- conflicted
+++ resolved
@@ -270,14 +270,10 @@
   if (ret_val != PROCESSING_SUCCESSFUL)
     return ret_val;
 
-<<<<<<< HEAD
   // invert the negative CLI switch value
   options.compute_likelihood = !options.compute_likelihood;
 
-  if(options.verbosity >= Verbosity::Verbose)
-=======
   if(options.verbosity >= Verbosity::Info) {
->>>>>>> 2a7b3c0c
     cout << exec_info.name_and_version() << endl;
     cout << exec_info.datetime << endl;
     cout << "Working directory = " << exec_info.directory << endl;
