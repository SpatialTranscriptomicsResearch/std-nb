--- conflicted
+++ resolved
@@ -36,12 +36,9 @@
   bool intersect = false;
   bool original_model = false;
   Labeling labeling = Labeling::Auto;
-<<<<<<< HEAD
   bool compute_likelihood = false;
   bool timing = true;
-=======
   size_t top = 0;
->>>>>>> 4291558f
 };
 
 istream &operator>>(istream &is, Options::Labeling &label) {
@@ -156,13 +153,10 @@
      "Compute and print the likelihood every time parameters are reported.")
     ("output,o", po::value(&options.output),
      "Prefix for generated output files.")
-<<<<<<< HEAD
     ("original", po::bool_switch(&options.original_model),
      "Use the original model.")
-=======
     ("top", po::value(&options.top)->default_value(options.top),
      "Use only those genes with the highest read count across all spots. Zero indicates all genes.")
->>>>>>> 4291558f
     ("intersect", po::bool_switch(&options.intersect),
      "When using multiple count matrices, use the intersection of rows, rather than their union.")
     ("timing", po::bool_switch(&options.timing),
@@ -246,17 +240,12 @@
     else
       data = data + Counts(options.paths[i], labels[i]);
 
-<<<<<<< HEAD
+  if(options.top > 0)
+    data.select_top(options.top);
+
   if (options.original_model) {
     FactorAnalysis::PoissonModel pfa(data.counts, options.num_factors, priors,
                                      parameters, options.verbosity);
-=======
-  if(options.top > 0)
-    data.select_top(options.top);
-
-  PoissonFactorAnalysis pfa(data.counts, options.num_factors, priors,
-                            parameters, options.verbosity);
->>>>>>> 4291558f
 
     perform_gibbs_sampling(data, pfa, options);
   } else {
