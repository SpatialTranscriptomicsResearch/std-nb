--- conflicted
+++ resolved
@@ -33,13 +33,8 @@
 
 void run(const std::vector<Counts> &data_sets, const Options &options,
          const STD::Parameters &parameters) {
-<<<<<<< HEAD
-  STD::Model pfa(data_sets, options.num_factors,
-                 options.design, options.model_spec, parameters,
-                 options.share_coord_sys);
-=======
-  STD::Model pfa(data_sets, options.num_factors, options.design, parameters);
->>>>>>> 27f5a7a4
+  STD::Model pfa(data_sets, options.num_factors, options.design,
+      options.model_spec, parameters);
   if (options.load_prefix != "")
     pfa.restore(options.load_prefix);
   LOG(info) << "Initial model" << endl << pfa;
@@ -109,7 +104,6 @@
     ("model,m", po::value(&options.spec_path),
      "Path to a model specification file.");
 
-
   basic_options.add_options()
     ("types,t", po::value(&options.num_factors)->default_value(options.num_factors),
      "Maximal number of cell types to look for.")
@@ -123,23 +117,6 @@
      "Assume that the samples lie in the same coordinate system.")
     ("output,o", po::value(&parameters.output_directory),
      "Prefix for generated output files.")
-<<<<<<< HEAD
-    ("fields", po::bool_switch(&parameters.use_fields),
-     "Activate fields.")
-=======
-    ("formula,f", po::value(&parameters.rate_formula)->default_value(parameters.rate_formula),
-     "Regression formula for the rate parameter of negative binomial rate. "
-     "Arbitrary covariates annotated to the input files in the design matrix file. "
-     "Additionally, the following covariates are predefined by default:\n"
-     "gene    \tcovariate with values for every gene\n"
-     "type    \tcovariate with values for every type\n"
-     "section \tcovariate with values for every input file. "
-     "Note that in case you have split one section's spots into two different count matrix input files, you can specify your own 'section' column in the design matrix file and give the correct input file to section mapping there.\n"
-     "1       \tcovariate serving as an intercept term to set overall baseline")
-    ("varformula", po::value(&parameters.variance_formula)->default_value(parameters.variance_formula),
-     "Regression formula for the variance parameter of negative binomial rate. "
-     "See information on --formula for syntax.")
->>>>>>> 27f5a7a4
     ("distmode", po::value(&parameters.distribution_mode)->default_value(parameters.distribution_mode),
      "Which probability distributions to use as default:\n"
      "gamma_odds            \tUse gamma distributions for rate and prior parameters, and beta prime distributions for the odds parameters\n"
@@ -338,22 +315,6 @@
       = load_data(paths, options.intersect, options.top, options.bottom,
                   not options.keep_empty, options.transpose);
 
-<<<<<<< HEAD
-  if (options.learn_priors)
-    parameters.targets = parameters.targets | STD::Target::gamma_prior
-                         | STD::Target::rho_prior;
-
-  if (parameters.use_fields)
-    parameters.targets = parameters.targets | STD::Target::field;
-  else
-    parameters.mesh_additional = 0;
-
-  LOG(verbose) << "Inference targets = " << parameters.targets;
-=======
-  LOG(verbose) << "Rate regression formula = " << parameters.rate_formula;
-  LOG(verbose) << "Variance regression formula = " << parameters.variance_formula;
->>>>>>> 27f5a7a4
-
   LOG(verbose) << "gp = " << parameters.gp.use;
   LOG(verbose) << "gp.length_scale = " << parameters.gp.length_scale;
   LOG(verbose) << "gp.spatial_variance = " << parameters.gp.spatial_variance;
