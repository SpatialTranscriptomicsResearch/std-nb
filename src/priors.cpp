--- conflicted
+++ resolved
@@ -72,25 +72,6 @@
   }
 }
 
-<<<<<<< HEAD
-=======
-template <typename F, typename... Args>
-size_t solve_newton(double eps, F fnc, F dfnc, double &x, Args... args) {
-  size_t n = 0;
-  double f = fnc(x, args...);
-  while (fabs(f = fnc(x, args...)) > eps) {
-    double df = dfnc(x, args...);
-    LOG(verbose) << "x = " << x << " f = " << f << " df = " << df;
-    double ratio = f / df;
-    if(ratio > x)
-      x /= 2;
-    else
-      x -= f / df;
-    n++;
-  }
-  return n;
-}
-
 double fnc2(double r, double x, double gamma, double theta) {
   return digamma(r+x) - digamma(r) + log(gamma) - log(theta+gamma);
 }
@@ -99,7 +80,6 @@
   return trigamma(r+x) - trigamma(r);
 }
 
->>>>>>> 6d9febb1
 double fnc(double r, double x) {
   return digamma(r+x) - digamma(r) + log(r) - log(r+x);
 }
@@ -108,80 +88,6 @@
   return trigamma(r+x) - trigamma(r) + 1/r - 1/(r+x);
 }
 
-<<<<<<< HEAD
-=======
-void Gamma::sample_ml(const Matrix &theta,
-                      const IMatrix &contributions_gene_type,
-                      const Vector &spot_scaling,
-                      const Vector &experiment_scaling_long) {
-  LOG(info) << "Sampling P and R of Φ using maximum likelihood.";
-
-  for (size_t t = 0; t < T; ++t) {
-    Float weight_sum = 0;
-    for (size_t s = 0; s < S; ++s) {
-      Float x = theta(s, t) * spot_scaling[s];
-      if (parameters.activate_experiment_scaling)
-        x *= experiment_scaling_long[s];
-      weight_sum += x;
-    }
-
-#pragma omp parallel for if (DO_PARALLEL)
-    for (size_t g = 0; g < G; ++g) {
-      const auto count_sum = contributions_gene_type(g, t);
-      const auto thread_num = omp_get_thread_num();
-      if (count_sum > 0) {
-        LOG(verbose) << "count_sum = " << count_sum;
-        LOG(verbose) << "weight_sum = " << weight_sum;
-        LOG(verbose) << "r(" << g << ", " << t << ") = " << r(g, t);
-        LOG(verbose) << "p(" << g << ", " << t << ") = " << p(g, t);
-
-        auto num_steps = solve_newton(1e-6, fnc2, dfnc2, r(g, t), count_sum, p(g,t), weight_sum);
-        // auto num_steps = solve_newton(1e-6, fnc, dfnc, r(g, t), count_sum);
-        LOG(verbose) << "r'(" << g << ", " << t << ") = " << r(g, t);
-        LOG(verbose) << "number of steps = " << num_steps << endl;
-      } else {
-        // NOTE: std::gamma_distribution takes a shape and scale parameter
-        r(g, t) = std::gamma_distribution<Float>(
-            parameters.hyperparameters.phi_r_1,
-            1 / parameters.hyperparameters.phi_r_2)(
-            EntropySource::rngs[thread_num]);
-      }
-      assert(r(g,t) >= 0);
-
-      p(g, t) = sample_compound_gamma(
-          parameters.hyperparameters.phi_p_1 + r(g, t),
-          parameters.hyperparameters.phi_p_2 + count_sum,
-          weight_sum,
-          EntropySource::rngs[thread_num]);
-
-      assert(p(g,t) >= 0);
-
-      /*
-      const double pseudo_cnt = 1e-6;
-      auto p_ml = r(g, t) / count_sum * weight_sum;
-      auto p_ml_ps
-          = r(g, t) / (count_sum + pseudo_cnt) * (weight_sum + pseudo_cnt);
-
-      LOG(verbose) << "p'(" << g << ", " << t << ") = " << p(g, t);
-      LOG(verbose) << "p*(" << g << ", " << t << ") = " << p_ml;
-      LOG(info) << "pML " << r(g, t) << " " << p(g, t) << " " << p_ml << " " << p_ml_ps;
-      */
-    }
-  }
-}
-
-void Gamma::sample(const Matrix &theta, const IMatrix &contributions_gene_type,
-                   const Vector &spot_scaling,
-                   const Vector &experiment_scaling_long) {
-  if (parameters.phi_prior_metropolis_hastings)
-    return sample_mh(theta, contributions_gene_type, spot_scaling,
-                     experiment_scaling_long);
-  else
-    return sample_ml(theta, contributions_gene_type, spot_scaling,
-                     experiment_scaling_long);
-}
-
->>>>>>> 6d9febb1
 void Gamma::sample_mh(const Matrix &theta, const IMatrix &contributions_gene_type,
                    const Vector &spot_scaling,
                    Float experiment_scaling) {
