--- conflicted
+++ resolved
@@ -108,21 +108,9 @@
         if (false)
           p[g][t] = 0.5 * G * T;
         else
-<<<<<<< HEAD
           // NOTE: gamma_distribution takes a shape and scale parameter
           p[g][t] = gamma_distribution<Float>(
               priors.c, 1 / priors.epsilon)(EntropySource::rng);
-=======
-          p[g][t] = sample_beta<Float>(1, 1);
-        /*
-          p[g][t] = sample_beta<Float>(priors.c * priors.epsilon,
-                                       priors.c * (1 - priors.epsilon));
-        */
-
-    // TODO ensure correctness of odds handling
-    for (size_t g = 0; g < G; ++g)
-      for (size_t t = 0; t < T; ++t) p[g][t] = prob_to_neg_odds(p[g][t]);
->>>>>>> 9569c14a
 
     // initialize R
     // r_k= 50/T*ones(T,1)
@@ -155,18 +143,11 @@
               "Gamma-distributed r[g][" << t << "]." << endl;
 #pragma omp parallel for reduction(+ : l) if (DO_PARALLEL)
     for (size_t g = 0; g < G; ++g)
-<<<<<<< HEAD
       // NOTE: log_gamma takes a shape and scale parameter
       l += log_gamma(p[g][t], priors.c, 1 / priors.epsilon);
-    if(std::isnan(l))
-      cout << "Likelihood is NAN after adding the contribution due to Beta-distributed p[g][" << t << "]." << endl;
-=======
-      l += log_beta(neg_odds_to_prob(p[g][t]), priors.c * priors.epsilon,
-                    priors.c * (1 - priors.epsilon));
     if (std::isnan(l))
       cout << "Likelihood is NAN after adding the contribution due to "
               "Beta-distributed p[g][" << t << "]." << endl;
->>>>>>> 9569c14a
 #pragma omp parallel for reduction(+ : l) if (DO_PARALLEL)
     for (size_t g = 0; g < G; ++g) {
       // NOTE: log_gamma takes a shape and scale parameter
@@ -253,13 +234,8 @@
     Float current_p = x.second;
     vector<Float> ps(S);
     for (size_t s = 0; s < S; ++s) ps[s] = z[s] / (current_p + z_sum);
-<<<<<<< HEAD
     // NOTE: gamma_distribution takes a shape and scale parameter
     return log_gamma(current_p, priors.c, 1 / priors.epsilon) +
-=======
-    return log_beta(neg_odds_to_prob(current_p), priors.c * priors.epsilon,
-                    priors.c * (1 - priors.epsilon)) +
->>>>>>> 9569c14a
            log_gamma(current_r, priors.c0 * priors.r0, 1.0 / priors.c0) +
            log_negative_multinomial(counts, current_r, ps);
   };
