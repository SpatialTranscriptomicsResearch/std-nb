#include <omp.h>
#include "VariantModel.hpp"
#include "compression.hpp"
#include "io.hpp"
#include "metropolis_hastings.hpp"
#include "montecarlo.hpp"
#include "pdist.hpp"
#include "stats.hpp"
#include "timer.hpp"

const size_t num_sub_gibbs = 100;
#define DO_PARALLEL 1

#define DEFAULT_SEPARATOR "\t"
#define DEFAULT_LABEL ""

using namespace std;
namespace FactorAnalysis {

bool gibbs_test(Float nextG, Float G, Verbosity verbosity, Float temperature=50) {
  double dG = nextG - G;
  double r = RandomDistribution::Uniform(EntropySource::rng);
  double p = std::min<double>(1.0, MCMC::boltzdist(-dG, temperature));
  if (verbosity >= Verbosity::Verbose)
    std::cerr << "T = " << temperature << " nextG = " << nextG << " G = " << G
      << " dG = " << dG << " p = " << p << " r = " << r << std::endl;
  if (std::isnan(nextG) == 0 and (dG > 0 or r <= p)) {
    if (verbosity >= Verbosity::Verbose)
      std::cerr << "Accepted!" << std::endl;
    return true;
  } else {
    if (verbosity >= Verbosity::Verbose)
      std::cerr << "Rejected!" << std::endl;
    return false;
  }
}

const Float phi_scaling = 1.0;

template <typename T>
T odds_to_prob(T x) {
  return x / (x + 1);
}

template <typename T>
T neg_odds_to_prob(T x) {
  return 1 / (x + 1);
}

template <typename T>
T prob_to_odds(T x) {
  return x / (1 - x);
}

template <typename T>
T prob_to_neg_odds(T x) {
  return (1 - x) / x;
}

VariantModel::Paths::Paths(const std::string &prefix, const std::string &suffix)
    : phi(prefix + "phi.txt" + suffix),
      theta(prefix + "theta.txt" + suffix),
      spot(prefix + "spot_scaling.txt" + suffix),
      experiment(prefix + "experiment_scaling.txt" + suffix),
      r_phi(prefix + "r_phi.txt" + suffix),
      p_phi(prefix + "p_phi.txt" + suffix),
      r_theta(prefix + "r_theta.txt" + suffix),
      p_theta(prefix + "p_theta.txt" + suffix){};

VariantModel::VariantModel(const Counts &c, const size_t T_,
                           const Hyperparameters &hyperparameters_,
                           const Parameters &parameters_, Verbosity verbosity_)
    : G(c.counts.n_rows),
      S(c.counts.n_cols),
      T(T_),
      E(c.experiment_names.size()),
      hyperparameters(hyperparameters_),
      parameters(parameters_),
      contributions_gene_type(G, T, arma::fill::zeros),
      contributions_spot_type(S, T, arma::fill::zeros),
      contributions_spot(S, arma::fill::zeros),
      contributions_experiment(E, arma::fill::zeros),
      lambda_gene_spot(G, S, arma::fill::zeros),
      phi(G, T),
      theta(S, T),
      spot_scaling(S, arma::fill::ones),
      experiment_scaling(E, arma::fill::ones),
      experiment_scaling_long(S, arma::fill::ones),
      r_phi(G, T),
      p_phi(G, T),
      r_theta(T),
      p_theta(T),
      verbosity(verbosity_) {
  // initialize p_phi
  // p_k=ones(T,1)*0.5;
  if (verbosity >= Verbosity::Debug)
    cout << "initializing p_phi." << endl;
#pragma omp parallel for if (DO_PARALLEL)
  for (size_t g = 0; g < G; ++g) {
    const size_t thread_num = omp_get_thread_num();
    for (size_t t = 0; t < T; ++t)
      p_phi(g, t) = prob_to_neg_odds(
          sample_beta<Float>(hyperparameters.phi_p_1, hyperparameters.phi_p_2,
                             EntropySource::rngs[thread_num]));
  }

  // initialize r_phi
  if (verbosity >= Verbosity::Debug)
    cout << "initializing r_phi." << endl;
#pragma omp parallel for if (DO_PARALLEL)
  for (size_t g = 0; g < G; ++g) {
    const size_t thread_num = omp_get_thread_num();
    for (size_t t = 0; t < T; ++t)
      // NOTE: gamma_distribution takes a shape and scale parameter
      r_phi(g, t) = gamma_distribution<Float>(
          hyperparameters.phi_r_1,
          1 / hyperparameters.phi_r_2)(EntropySource::rngs[thread_num]);
  }

  // initialize phi
  if (verbosity >= Verbosity::Debug)
    cout << "initializing phi." << endl;
#pragma omp parallel for if (DO_PARALLEL)
  for (size_t g = 0; g < G; ++g) {
    const size_t thread_num = omp_get_thread_num();
    for (size_t t = 0; t < T; ++t)
      // NOTE: gamma_distribution takes a shape and scale parameter
      phi(g, t) = gamma_distribution<Float>(
          r_phi(g, t), 1 / p_phi(g, t))(EntropySource::rngs[thread_num]);
  }

  // initialize p_theta
  if (verbosity >= Verbosity::Debug)
    cout << "initializing p_theta." << endl;
  for (size_t t = 0; t < T; ++t)
    if (false)  // TODO make this CLI-switchable
      p_theta[t] = prob_to_neg_odds(sample_beta<Float>(
          hyperparameters.theta_p_1, hyperparameters.theta_p_2));
    else
      p_theta[t] = 1;

  // initialize r_theta
  if (verbosity >= Verbosity::Debug)
    cout << "initializing r_theta." << endl;
  for (size_t t = 0; t < T; ++t)
    // NOTE: gamma_distribution takes a shape and scale parameter
    r_theta[t] = gamma_distribution<Float>(
        hyperparameters.theta_r_1,
        1 / hyperparameters.theta_r_2)(EntropySource::rng);

  // initialize theta
  if (verbosity >= Verbosity::Debug)
    cout << "initializing theta." << endl;
  for (size_t s = 0; s < S; ++s)
    for (size_t t = 0; t < T; ++t)
      // NOTE: gamma_distribution takes a shape and scale parameter
      theta(s, t) = gamma_distribution<Float>(
          r_theta(t), 1 / p_theta(t))(EntropySource::rng);

  // initialize the contributions
  if (verbosity >= Verbosity::Debug)
    cout << "initializing contributions." << endl;
  for (size_t g = 0; g < G; ++g)
    for (size_t s = 0; s < S; ++s) {
      vector<double> prob(T);
      for (size_t t = 0; t < T; ++t)
        lambda_gene_spot(g, s) += prob[t] = phi(g, t) * theta(s, t);
      for (size_t t = 0; t < T; ++t)
        prob[t] /= lambda_gene_spot(g, s);
      auto v = sample_multinomial<Int>(c.counts(g, s), prob);
      for (size_t t = 0; t < T; ++t) {
        contributions_gene_type(g, t) += v[t];
        contributions_spot_type(s, t) += v[t];
      }
      contributions_spot(s) += c.counts(g, s);
      contributions_experiment(c.experiments[s]) += c.counts(g, s);
    }

  if (parameters.activate_experiment_scaling) {
    // initialize experiment scaling factors
    if (parameters.activate_experiment_scaling) {
      if (verbosity >= Verbosity::Debug)
        cout << "initializing experiment scaling." << endl;
      experiment_scaling = Vector(E, arma::fill::zeros);
      for (size_t s = 0; s < S; ++s)
        experiment_scaling(c.experiments[s]) += contributions_spot(s);
      Float z = 0;
      for (size_t e = 0; e < E; ++e)
        z += experiment_scaling(e);
      z /= E;
      for (size_t e = 0; e < E; ++e)
        experiment_scaling(e) /= z;
      // copy the experiment scaling parameters into the spot-indexed vector
      update_experiment_scaling_long(c);
    }
  }

  // initialize spot scaling factors
  {
    if (verbosity >= Verbosity::Debug)
      cout << "initializing spot scaling." << endl;
    Float z = 0;
    for (size_t s = 0; s < S; ++s) {
      if (verbosity >= Verbosity::Debug)
        cout << "z = " << z << " spot_scaling(s) = " << spot_scaling(s)
             << " contributions_spot(s) = " << contributions_spot(s)
             << " experiment_scaling_long(s) = " << experiment_scaling_long(s);
      z += spot_scaling(s) = contributions_spot(s) / experiment_scaling_long(s);
      if (verbosity >= Verbosity::Debug)
        cout << " spot_scaling(s) = " << spot_scaling(s) << endl;
    }
    if (verbosity >= Verbosity::Debug)
      cout << "z = " << z << endl;
    z /= S;
    if (verbosity >= Verbosity::Debug)
      cout << "z = " << z << endl;
    for (size_t s = 0; s < S; ++s)
      spot_scaling(s) /= z;
  }
}

size_t num_lines(const string &path) {
  int number_of_lines = 0;
  string line;
  ifstream ifs(path);

  while (getline(ifs, line))
    ++number_of_lines;
  return number_of_lines;
}

VariantModel::VariantModel(const Counts &c, const Paths &paths,
                           const Hyperparameters &hyperparameters_,
                           const Parameters &parameters_, Verbosity verbosity_)
    : G(c.counts.n_rows),
      S(c.counts.n_cols),
      T(num_lines(paths.r_theta)),
      E(c.experiment_names.size()),
      hyperparameters(hyperparameters_),
      parameters(parameters_),
      contributions_gene_type(G, T, arma::fill::zeros),
      contributions_spot_type(S, T, arma::fill::zeros),
      contributions_spot(S, arma::fill::zeros),
      contributions_experiment(E, arma::fill::zeros),
      phi(parse_file<Matrix>(paths.phi, read_matrix, DEFAULT_SEPARATOR, DEFAULT_LABEL)),
      theta(parse_file<Matrix>(paths.theta, read_matrix, DEFAULT_SEPARATOR, DEFAULT_LABEL)),
      spot_scaling(parse_file<Vector>(paths.spot, read_vector, DEFAULT_SEPARATOR)),
      experiment_scaling(parse_file<Vector>(paths.experiment, read_vector, DEFAULT_SEPARATOR)),
      experiment_scaling_long(S),
      r_phi(parse_file<Matrix>(paths.r_phi, read_matrix, DEFAULT_SEPARATOR, DEFAULT_LABEL)),
      p_phi(parse_file<Matrix>(paths.p_phi, read_matrix, DEFAULT_SEPARATOR, DEFAULT_LABEL)),
      r_theta(parse_file<Vector>(paths.r_theta, read_vector, DEFAULT_SEPARATOR)),
      p_theta(parse_file<Vector>(paths.p_theta, read_vector, DEFAULT_SEPARATOR)),
      verbosity(verbosity_) {
  // set contributions to 0, as we do not have data at this point
  // NOTE: when data is available, before sampling any of the other parameters,
  // it is necessary to first sample the contributions!

  update_experiment_scaling_long(c);

  if (verbosity >= Verbosity::Debug)
    cout << *this << endl;
}

// TODO ensure no NaNs or infinities are generated
double VariantModel::log_likelihood_factor(const IMatrix &counts,
                                           size_t t) const {
  double l = 0;

#pragma omp parallel for reduction(+ : l) if (DO_PARALLEL)
  for (size_t g = 0; g < G; ++g)
    // NOTE: log_gamma takes a shape and scale parameter
    l += log_gamma(phi(g, t), r_phi(g, t), 1.0 / p_phi(g, t));

  cout << "ll_phi = " << l << endl;

#pragma omp parallel for reduction(+ : l) if (DO_PARALLEL)
  for (size_t g = 0; g < G; ++g)
    // NOTE: log_gamma takes a shape and scale parameter
    l += log_gamma(r_phi(g, t), hyperparameters.phi_r_1,
                   1.0 / hyperparameters.phi_r_2);

  cout << "ll_r_phi = " << l << endl;

#pragma omp parallel for reduction(+ : l) if (DO_PARALLEL)
  for (size_t g = 0; g < G; ++g)
    l += log_beta_neg_odds(p_phi(g, t), hyperparameters.phi_p_1,
                           hyperparameters.phi_p_2);

  cout << "ll_p_phi = " << l << endl;

#pragma omp parallel for reduction(+ : l) if (DO_PARALLEL)
  for (size_t s = 0; s < S; ++s) {
    // NOTE: log_gamma takes a shape and scale parameter
    auto cur = log_gamma(theta(s, t), r_theta(t), 1.0 / p_theta(t));
    if (false and cur > 0)
      cout << "ll_cur > 0 for (s,t) = (" + to_string(s) + ", " + to_string(t) + "): " + to_string(cur)
        + " theta = " + to_string(theta(s,t))
        + " r = " + to_string(r_theta(t))
        + " p = " + to_string(p_theta(t))
        + " (r - 1) * log(theta) = " + to_string((r_theta(t)- 1) * log(theta(s,t)))
        + " - theta / 1/p = " + to_string(- theta(s,t) / 1/p_theta(t))
        + " - lgamma(r) = " + to_string(- lgamma(r_theta(t)))
        + " - r * log(1/p) = " + to_string(- r_theta(t) * log(1/p_theta(t)))
        + "\n" << flush;
    l += cur;
  }

  cout << "ll_theta = " << l << endl;

  // NOTE: log_gamma takes a shape and scale parameter
  l += log_gamma(r_theta(t), hyperparameters.theta_r_1,
                 1.0 / hyperparameters.theta_r_2);

  cout << "ll_r_theta = " << l << endl;

  l += log_beta_neg_odds(p_theta(t), hyperparameters.theta_p_1,
                         hyperparameters.theta_p_2);

  cout << "ll_p_theta = " << l << endl;

  if (std::isnan(l) or std::isinf(l))
    cout << "Warning: log likelihoood contribution of factor " << t << " = "
         << l << endl;
  cout << "ll_X = " << l << endl;
  return l;
}

double VariantModel::log_likelihood_poisson_counts(
    const IMatrix &counts) const {
  double l = 0;
#pragma omp parallel for reduction(+ : l) if (DO_PARALLEL)
  for (size_t g = 0; g < G; ++g)
    for (size_t s = 0; s < S; ++s) {
      auto cur = log_poisson(counts(g, s), lambda_gene_spot(g, s));
      if (std::isinf(cur) or std::isnan(cur))
        cout << "ll poisson(g=" + to_string(g) + ",s=" + to_string(s) + ") = "
                + to_string(cur) + " counts = " + to_string(counts(g, s))
                + " lambda = " + to_string(lambda_gene_spot(g, s))
                + "\n" << flush;
      l += cur;
    }
  return l;
}

double VariantModel::log_likelihood(const IMatrix &counts) const {
  double l = 0;
  for (size_t t = 0; t < T; ++t)
    l += log_likelihood_factor(counts, t);

  for (size_t s = 0; s < S; ++s)
    l += log_gamma(spot_scaling(s), hyperparameters.spot_a,
<<<<<<< HEAD
        1.0 / hyperparameters.spot_b);
  if (parameters.activate_experiment_scaling) {
    for (size_t e = 0; e < E; ++e)
      l += log_gamma(experiment_scaling(e), hyperparameters.experiment_a,
                     1.0 / hyperparameters.experiment_b);
  }
=======
                   1.0 / hyperparameters.spot_b);
  for (size_t e = 0; e < E; ++e)
    l += log_gamma(experiment_scaling(e), hyperparameters.experiment_a,
                   1.0 / hyperparameters.experiment_b);
>>>>>>> 0991e7d2

  l += log_likelihood_poisson_counts(counts);

  return l;
}

Matrix VariantModel::weighted_theta() const {
  Matrix m = theta;
  for (size_t t = 0; t < T; ++t) {
    Float x = 0;
    for (size_t g = 0; g < G; ++g)
      x += phi(g, t);
    for (size_t s = 0; s < S; ++s) {
      m(s, t) *= x * spot_scaling(s) ;
      if (parameters.activate_experiment_scaling)
        m(s,t) *= experiment_scaling_long(s);
    }
  }
  return m;
}

void VariantModel::store(const Counts &counts, const string &prefix,
                         bool mean_and_variance) const {
  vector<string> factor_names;
  for (size_t t = 1; t <= T; ++t)
    factor_names.push_back("Factor " + to_string(t));
  auto &gene_names = counts.row_names;
  auto &spot_names = counts.col_names;
  write_matrix(phi, prefix + "phi.txt", gene_names, factor_names);
  write_matrix(r_phi, prefix + "r_phi.txt", gene_names, factor_names);
  write_matrix(p_phi, prefix + "p_phi.txt", gene_names, factor_names);
  write_matrix(theta, prefix + "theta.txt", spot_names, factor_names);
  write_matrix(weighted_theta(), prefix + "weighted_theta.txt", spot_names, factor_names);
  write_vector(r_theta, prefix + "r_theta.txt", factor_names);
  write_vector(p_theta, prefix + "p_theta.txt", factor_names);
  write_vector(spot_scaling, prefix + "spot_scaling.txt", spot_names);
  write_vector(experiment_scaling, prefix + "experiment_scaling.txt", counts.experiment_names);
  write_matrix(contributions_gene_type, prefix + "contributions_gene_type.txt", gene_names, factor_names);
  write_matrix(contributions_spot_type, prefix + "contributions_spot_type.txt", spot_names, factor_names);
  // TODO: should we also write out contributions_spot and contributions_experiment?
  if (mean_and_variance) {
    write_matrix(posterior_expectations(), prefix + "means.txt", gene_names,
                 spot_names);
    write_matrix(posterior_expectations_poisson(), prefix + "means_poisson.txt",
                 gene_names, spot_names);
    write_matrix(posterior_variances(), prefix + "variances.txt", gene_names,
                 spot_names);
  }
}

void VariantModel::sample_contributions_sub(const IMatrix &counts, size_t g,
                                            size_t s, RNG &rng,
                                            Matrix &contrib_gene_type,
                                            Matrix &contrib_spot_type) {
  vector<double> rel_rate(T);
  double z = 0;
  // NOTE: in principle, lambda[g][s][t] is proportional to both
  // spot_scaling[s] and experiment_scaling[s]. However, these terms would
  // cancel. Thus, we do not multiply them in here.
  for (size_t t = 0; t < T; ++t)
    z += rel_rate[t] = phi(g, t) * theta(s, t);
  for (size_t t = 0; t < T; ++t)
    rel_rate[t] /= z;
  auto v = sample_multinomial<Int>(counts(g, s), rel_rate, rng);
  for (size_t t = 0; t < T; ++t) {
    contrib_gene_type(g, t) += v[t];
    contrib_spot_type(s, t) += v[t];
  }
  lambda_gene_spot(g, s) = z;
}

/** sample count decomposition */
void VariantModel::sample_contributions(const IMatrix &counts) {
  if (verbosity >= Verbosity::Verbose)
    cout << "Sampling contributions" << endl;
  contributions_gene_type = Matrix(G, T, arma::fill::zeros);
  contributions_spot_type = Matrix(S, T, arma::fill::zeros);
#pragma omp parallel if (DO_PARALLEL)
  {
    Matrix contrib_gene_type(G, T, arma::fill::zeros);
    Matrix contrib_spot_type(S, T, arma::fill::zeros);
    const size_t thread_num = omp_get_thread_num();
#pragma omp for
    for (size_t g = 0; g < G; ++g)
      for (size_t s = 0; s < S; ++s)
        sample_contributions_sub(counts, g, s, EntropySource::rngs[thread_num],
                                 contrib_gene_type, contrib_spot_type);
#pragma omp critical
    {
      contributions_gene_type += contrib_gene_type;
      contributions_spot_type += contrib_spot_type;
    }
  }
}

vector<Float> VariantModel::compute_intensities_gene_type() const {
  vector<Float> intensities(T, 0);
#pragma omp parallel for if (DO_PARALLEL)
  for (size_t t = 0; t < T; ++t)
    for (size_t g = 0; g < G; ++g)
      intensities[t] += phi(g, t);
  return intensities;
}

/** sample theta */
void VariantModel::sample_theta() {
  if (verbosity >= Verbosity::Verbose)
    cout << "Sampling Θ" << endl;
  const vector<Float> intensities = compute_intensities_gene_type();

#pragma omp parallel for if (DO_PARALLEL)
  for (size_t s = 0; s < S; ++s) {
    Float scale = spot_scaling[s];
    if (parameters.activate_experiment_scaling)
      scale *= experiment_scaling_long[s];
    for (size_t t = 0; t < T; ++t)
      // NOTE: gamma_distribution takes a shape and scale parameter
      theta(s, t) = std::max<Float>(
          std::numeric_limits<Float>::denorm_min(),
          gamma_distribution<Float>(
              r_theta[t] + contributions_spot_type(s, t),
              1.0 / (p_theta[t] + intensities[t] * scale))(EntropySource::rng));
  }
  if ((parameters.enforce_mean & ForceMean::Theta) != ForceMean::None)
#pragma omp parallel for if (DO_PARALLEL)
    for (size_t s = 0; s < S; ++s) {
      double z = 0;
      for (size_t t = 0; t < T; ++t)
        z += theta(s, t);
      for (size_t t = 0; t < T; ++t)
        theta(s, t) /= z;
    }
}

double compute_conditional_theta(const pair<Float, Float> &x,
                                 const vector<Int> &count_sums,
                                 const vector<Float> &weight_sums,
                                 const Hyperparameters &hyperparameters) {
  const size_t S = count_sums.size();
  const Float current_r = x.first;
  const Float current_p = x.second;
  double r = log_beta_neg_odds(current_p, hyperparameters.theta_p_1,
                               hyperparameters.theta_p_2)
             // NOTE: gamma_distribution takes a shape and scale parameter
             + log_gamma(current_r, hyperparameters.theta_r_1,
                         1 / hyperparameters.theta_r_2)
             + S * (current_r * log(current_p) - lgamma(current_r));
#pragma omp parallel for reduction(+ : r) if (DO_PARALLEL)
  for (size_t s = 0; s < S; ++s)
    // The next line is part of the negative binomial distribution.
    // The other factors aren't needed as they don't depend on either of
    // r[t] and p[t], and thus would cancel when computing the score
    // ratio.
    r += lgamma(current_r + count_sums[s])
         - (current_r + count_sums[s]) * log(current_p + weight_sums[s]);
  return r;
}

/** sample p_theta and r_theta */
/* This is a simple Metropolis-Hastings sampling scheme */
void VariantModel::sample_p_and_r_theta() {
  if (verbosity >= Verbosity::Verbose)
    cout << "Sampling P_theta and R_theta" << endl;

  auto gen = [&](const pair<Float, Float> &x, mt19937 &rng) {
    normal_distribution<double> rnorm;
    const double f1 = exp(rnorm(rng));
    const double f2 = exp(rnorm(rng));
    return pair<Float, Float>(f1 * x.first, f2 * x.second);
  };

  for (size_t t = 0; t < T; ++t) {
    Float weight_sum = 0;
#pragma omp parallel for reduction(+ : weight_sum) if (DO_PARALLEL)
    for (size_t g = 0; g < G; ++g)
      weight_sum += phi(g, t);
    MetropolisHastings mh(parameters.temperature, parameters.prop_sd,
                          verbosity);

    vector<Int> count_sums(S, 0);
    vector<Float> weight_sums(S, 0);
#pragma omp parallel for if (DO_PARALLEL)
    for (size_t s = 0; s < S; ++s) {
      count_sums[s] = contributions_spot_type(s, t);
<<<<<<< HEAD
      weight_sums[s] = weight_sum * spot_scaling[s];
      if (parameters.activate_experiment_scaling)
        weight_sums[s] *= experiment_scaling_long[s];
=======
      weight_sums[s] = weight_sum * spot_scaling[s]
                       * experiment_scaling_long[s];
>>>>>>> 0991e7d2
    }
    auto res = mh.sample(pair<Float, Float>(r_theta[t], p_theta[t]),
                         parameters.n_iter, EntropySource::rng, gen,
                         compute_conditional_theta, count_sums, weight_sums,
                         hyperparameters);
    r_theta[t] = res.first;
    p_theta[t] = res.second;
  }
}

double compute_conditional(const pair<Float, Float> &x, Int count_sum,
                           Float weight_sum,
                           const Hyperparameters &hyperparameters) {
  const Float current_r = x.first;
  const Float current_p = x.second;
  return log_beta_neg_odds(current_p, hyperparameters.phi_p_1,
                           hyperparameters.phi_p_2)
         // NOTE: gamma_distribution takes a shape and scale parameter
         + log_gamma(current_r, hyperparameters.phi_r_1,
                     1 / hyperparameters.phi_r_2)
         // The next lines are part of the negative binomial distribution.
         // The other factors aren't needed as they don't depend on either of
         // r[g][t] and p[g][t], and thus would cancel when computing the score
         // ratio.
         + current_r * log(current_p)
         - (current_r + count_sum) * log(current_p + weight_sum)
         + lgamma(current_r + count_sum) - lgamma(current_r);
}

/** sample p_phi and r_phi */
/* This is a simple Metropolis-Hastings sampling scheme */
void VariantModel::sample_p_and_r() {
  if (verbosity >= Verbosity::Verbose) cout << "Sampling P and R" << endl;

  auto gen = [&](const pair<Float, Float> &x, mt19937 &rng) {
    normal_distribution<double> rnorm;
    const double f1 = exp(rnorm(rng));
    const double f2 = exp(rnorm(rng));
    return pair<Float, Float>(f1 * x.first, f2 * x.second);
  };

  for (size_t t = 0; t < T; ++t) {
    Float weight_sum = 0;
    for (size_t s = 0; s < S; ++s) {
      Float x = theta(s, t) * spot_scaling[s]
      if (parameters.activate_experiment_scaling)
        x *= experiment_scaling_long[s];
      weight_sum += x;
    }
    MetropolisHastings mh(parameters.temperature, parameters.prop_sd,
                          verbosity);

#pragma omp parallel for if (DO_PARALLEL)
    for (size_t g = 0; g < G; ++g) {
      const Int count_sum = contributions_gene_type(g, t);
      const size_t thread_num = omp_get_thread_num();
      auto res = mh.sample(pair<Float, Float>(r_phi(g, t), p_phi(g, t)),
                           parameters.n_iter, EntropySource::rngs[thread_num],
                           gen, compute_conditional, count_sum, weight_sum,
                           hyperparameters);
      r_phi(g, t) = res.first;
      p_phi(g, t) = res.second;
    }
  }
}

Float VariantModel::sample_phi_sub(size_t g, size_t t, Float theta_t,
                                   RNG &rng) const {
  // NOTE: gamma_distribution takes a shape and scale parameter
  return gamma_distribution<Float>(r_phi(g, t) + contributions_gene_type(g, t),
                                   1.0 / (p_phi(g, t) + theta_t))(rng);
}

/** sample phi */
void VariantModel::sample_phi() {
  if (verbosity >= Verbosity::Verbose) cout << "Sampling Φ" << endl;
  Vector theta_t(T, arma::fill::zeros);
  for (size_t s = 0; s < S; ++s) {
    Float prod = spot_scaling[s];
    if (parameters.activate_experiment_scaling)
      prod *= experiment_scaling_long[s];
    for (size_t t = 0; t < T; ++t)
      theta_t[t] += theta(s, t) * prod;
  }

#pragma omp parallel for if (DO_PARALLEL)
  for (size_t g = 0; g < G; ++g) {
    const size_t thread_num = omp_get_thread_num();
    for (size_t t = 0; t < T; ++t)
      phi(g, t)
          = sample_phi_sub(g, t, theta_t[t], EntropySource::rngs[thread_num]);
  }
  if ((parameters.enforce_mean & ForceMean::Phi) != ForceMean::None)
    for (size_t t = 0; t < T; ++t) {
      double z = 0;
#pragma omp parallel for reduction(+ : z) if (DO_PARALLEL)
      for (size_t g = 0; g < G; ++g)
        z += phi(g, t);
#pragma omp parallel for if (DO_PARALLEL)
      for (size_t g = 0; g < G; ++g)
        phi(g, t) = phi(g, t) / z * phi_scaling;
    }
}

/** sample spot scaling factors */
void VariantModel::sample_spot_scaling() {
  if (verbosity >= Verbosity::Verbose)
    cout << "Sampling spot scaling factors" << endl;
  Vector phi_marginal(T, arma::fill::zeros);
#pragma omp parallel for if (DO_PARALLEL)
  for (size_t t = 0; t < T; ++t)
    for (size_t g = 0; g < G; ++g)
      phi_marginal(t) += phi(g, t);
#pragma omp parallel for if (DO_PARALLEL)
  for (size_t s = 0; s < S; ++s) {
    const Int summed_contribution = contributions_spot(s);

    Float intensity_sum = 0;
    for (size_t t = 0; t < T; ++t)
      intensity_sum += phi_marginal(t) * theta(s, t);
    if (parameters.activate_experiment_scaling)
      intensity_sum *= experiment_scaling_long[s];

    /*
    if (verbosity >= Verbosity::Debug)
      cout << "summed_contribution=" << summed_contribution
           << " intensity_sum=" << intensity_sum
           << " prev spot_scaling[" << s << "]=" << spot_scaling[s];
    */

    // NOTE: gamma_distribution takes a shape and scale parameter
    spot_scaling[s] = gamma_distribution<Float>(
        hyperparameters.spot_a + summed_contribution,
        1.0 / (hyperparameters.spot_b + intensity_sum))(EntropySource::rng);
    /*
    if (verbosity >= Verbosity::Debug)
      cout << "new spot_scaling[" << s << "]=" << spot_scaling[s] << endl;
    */
  }

  if ((parameters.enforce_mean & ForceMean::Spot) != ForceMean::None) {
    double z = 0;
#pragma omp parallel for reduction(+ : z) if (DO_PARALLEL)
    for (size_t s = 0; s < S; ++s)
      z += spot_scaling[s];
    z /= S;
#pragma omp parallel for if (DO_PARALLEL)
    for (size_t s = 0; s < S; ++s)
      spot_scaling[s] /= z;
  }
}

/** sample experiment scaling factors */
void VariantModel::sample_experiment_scaling(const Counts &data) {
  if (verbosity >= Verbosity::Verbose)
    cout << "Sampling experiment scaling factors" << endl;

  Vector phi_marginal(T, arma::fill::zeros);
#pragma omp parallel for if (DO_PARALLEL)
  for (size_t t = 0; t < T; ++t)
    for (size_t g = 0; g < G; ++g)
      phi_marginal(t) += phi(g, t);
  vector<Float> intensity_sums(E, 0);
  // TODO: improve parallelism
  for (size_t s = 0; s < S; ++s) {
    double x = 0;
#pragma omp parallel for reduction(+ : x) if (DO_PARALLEL)
    for (size_t t = 0; t < T; ++t)
      x += phi_marginal(t) * theta(s, t);
    x *= spot_scaling[s];
    intensity_sums[data.experiments[s]] += x;
  }

  if (verbosity >= Verbosity::Debug)
    for (size_t e = 0; e < E; ++e)
      cout << "contributions_experiment[" << e << "]=" << contributions_experiment[e] << endl
           << "intensity_sum=" << intensity_sums[e] << endl
           << "prev experiment_scaling[" << e << "]=" << experiment_scaling[e]
           << endl;

  for (size_t e = 0; e < E; ++e) {
    // NOTE: gamma_distribution takes a shape and scale parameter
    experiment_scaling[e] = gamma_distribution<Float>(
        hyperparameters.experiment_a + contributions_experiment(e),
        1.0 / (hyperparameters.experiment_b + intensity_sums[e]))(
        EntropySource::rng);
    if (verbosity >= Verbosity::Debug)
      cout << "new experiment_scaling[" << e << "]=" << experiment_scaling[e]
           << endl;
  }

  // copy the experiment scaling parameters into the spot-indexed vector
  update_experiment_scaling_long(data);

  if ((parameters.enforce_mean & ForceMean::Experiment) != ForceMean::None) {
    double z = 0;
#pragma omp parallel for reduction(+ : z) if (DO_PARALLEL)
    for (size_t s = 0; s < S; ++s)
      z += experiment_scaling_long[s];
    z /= S;
#pragma omp parallel for if (DO_PARALLEL)
    for (size_t s = 0; s < S; ++s)
      experiment_scaling_long[s] /= z;

    for (size_t e = 0; e < E; ++e)
      experiment_scaling[e] /= z;
  }
}

/** copy the experiment scaling parameters into the spot-indexed vector */
void VariantModel::update_experiment_scaling_long(const Counts &data) {
  for (size_t s = 0; s < S; ++s)
    experiment_scaling_long[s] = experiment_scaling[data.experiments[s]];
}

void VariantModel::gibbs_sample(const Counts &data, GibbsSample which,
                                bool timing) {
  check_model(data.counts);

  Timer timer;
  if (flagged(which & GibbsSample::contributions)) {
    sample_contributions(data.counts);
    if (timing and verbosity >= Verbosity::Info)
      cout << "This took " << timer.tock() << "μs." << endl;
    if (verbosity >= Verbosity::Everything)
      cout << "Log-likelihood = " << log_likelihood(data.counts) << endl;
    check_model(data.counts);
  }

  if (flagged(which & GibbsSample::merge)) {
    // NOTE: this has to be done right after the Gibbs step for the contributions
    // because otherwise the lambda_gene_spot variables are not correct
    timer.tick();
    sample_split_merge(data, which);
    if (timing and verbosity >= Verbosity::Info)
      cout << "This took " << timer.tock() << "μs." << endl;
    if (verbosity >= Verbosity::Everything)
      cout << "Log-likelihood = " << log_likelihood(data.counts) << endl;
    check_model(data.counts);
  }

  if (flagged(which & GibbsSample::spot_scaling)) {
    timer.tick();
    sample_spot_scaling();
    if (timing and verbosity >= Verbosity::Info)
      cout << "This took " << timer.tock() << "μs." << endl;
    if (verbosity >= Verbosity::Everything)
      cout << "Log-likelihood = " << log_likelihood(data.counts) << endl;
    check_model(data.counts);
  }

  if (flagged(which & GibbsSample::experiment_scaling)) {
    if (E > 1 and parameters.activate_experiment_scaling) {
      timer.tick();
      sample_experiment_scaling(data);
      if (timing and verbosity >= Verbosity::Info)
        cout << "This took " << timer.tock() << "μs." << endl;
      if (verbosity >= Verbosity::Everything)
        cout << "Log-likelihood = " << log_likelihood(data.counts) << endl;
      check_model(data.counts);
    }
  }

  if (flagged(which & (GibbsSample::phi_r | GibbsSample::phi_p))) {
    timer.tick();
    sample_p_and_r();
    if (timing and verbosity >= Verbosity::Info)
      cout << "This took " << timer.tock() << "μs." << endl;
    if (verbosity >= Verbosity::Everything)
      cout << "Log-likelihood = " << log_likelihood(data.counts) << endl;
    check_model(data.counts);
  }

  if (flagged(which & (GibbsSample::theta_r | GibbsSample::theta_p))) {
    timer.tick();
    sample_p_and_r_theta();
    if (timing and verbosity >= Verbosity::Info)
      cout << "This took " << timer.tock() << "μs." << endl;
    if (verbosity >= Verbosity::Everything)
      cout << "Log-likelihood = " << log_likelihood(data.counts) << endl;
    check_model(data.counts);
  }

  if (flagged(which & GibbsSample::phi)) {
    timer.tick();
    sample_phi();
    if (timing and verbosity >= Verbosity::Info)
      cout << "This took " << timer.tock() << "μs." << endl;
    if (verbosity >= Verbosity::Everything)
      cout << "Log-likelihood = " << log_likelihood(data.counts) << endl;
    check_model(data.counts);
  }

  if (flagged(which & GibbsSample::theta)) {
    timer.tick();
    sample_theta();
    if (timing and verbosity >= Verbosity::Info)
      cout << "This took " << timer.tock() << "μs." << endl;
    if (verbosity >= Verbosity::Everything)
      cout << "Log-likelihood = " << log_likelihood(data.counts) << endl;
    check_model(data.counts);
  }
}

void VariantModel::sample_split_merge(const Counts &data, GibbsSample which) {
  if (T < 2)
    return;

  size_t s1 = std::uniform_int_distribution<Int>(0, S - 1)(EntropySource::rng);
  size_t s2 = std::uniform_int_distribution<Int>(0, S - 1)(EntropySource::rng);

  vector<Float> p1(T), p2(T);
  for (size_t t = 0; t < T; ++t) {
    p1[t] = theta(s1, t);
    p2[t] = theta(s2, t);
  }

  size_t t1
      = std::discrete_distribution<Int>(begin(p1), end(p1))(EntropySource::rng);
  size_t t2
      = std::discrete_distribution<Int>(begin(p2), end(p2))(EntropySource::rng);

  if (t1 != t2)
    sample_merge(data, t1, t2, which);
  else
    sample_split(data, t1, which);
}

size_t VariantModel::find_weakest_factor() const {
  vector<Float> x(T, 0);
  cout << "Factor strengths: ";
  for (size_t t = 0; t < T; ++t) {
    Float y = 0;
    for (size_t g = 0; g < G; ++g)
      y += phi(g, t);
<<<<<<< HEAD
    for (size_t s = 0; s < S; ++s) {
      Float z = y * theta(s, t) * spot_scaling[s];
      if (parameters.activate_experiment_scaling)
        z *= experiment_scaling_long[s];
      x[t] += z;
    }
=======
    for (size_t s = 0; s < S; ++s)
      x[t] += y * theta(s, t) * spot_scaling[s] * experiment_scaling_long[s];
>>>>>>> 0991e7d2
    cout << " " << x[t];
  }
  cout << endl;
  return std::distance(begin(x), min_element(begin(x), end(x)));
}

VariantModel VariantModel::run_submodel(size_t t, size_t n,
                                        const Counts &counts,
                                        GibbsSample which) {
  const bool show_timing = false;
  VariantModel sub_model(counts, t, hyperparameters, parameters,
                         Verbosity::Info);
  for (size_t s = 0; s < S; ++s) {
    sub_model.spot_scaling[s] = spot_scaling[s];
    sub_model.experiment_scaling_long[s] = experiment_scaling_long[s];
  }
  for (size_t e = 0; e < E; ++e)
    sub_model.experiment_scaling[e] = experiment_scaling[e];

  // keep spot and experiment scaling fixed
  // don't recurse into either merge or sample steps
  which = which & ~(GibbsSample::spot_scaling | GibbsSample::experiment_scaling
                    | GibbsSample::merge | GibbsSample::split);
  for (size_t i = 0; i < n; ++i)
    sub_model.gibbs_sample(counts, which, show_timing);
  return sub_model;
}

void VariantModel::lift_sub_model(const VariantModel &sub_model, size_t t1,
                                  size_t t2) {
  for (size_t g = 0; g < G; ++g) {
    phi(g, t1) = sub_model.phi(g, t2);
    r_phi(g, t1) = sub_model.r_phi(g, t2);
    p_phi(g, t1) = sub_model.p_phi(g, t2);
    contributions_gene_type(g, t1) = sub_model.contributions_gene_type(g, t2);
  }

  for (size_t s = 0; s < S; ++s) {
    theta(s, t1) = sub_model.theta(s, t2);
    contributions_spot_type(s, t1) = sub_model.contributions_spot_type(s, t2);
  }
  r_theta(t1) = sub_model.r_theta(t2);
  p_theta(t1) = sub_model.p_theta(t2);
}

void VariantModel::sample_split(const Counts &data, size_t t1,
                                GibbsSample which) {
  size_t t2 = find_weakest_factor();
  if (verbosity >= Verbosity::Info)
    cout << "Performing a split step. Splitting " << t1 << " and " << t2 << "."
         << endl;
  VariantModel previous(*this);

  double ll_previous = log_likelihood_factor(data.counts, t1)
                       + log_likelihood_factor(data.counts, t2)
                       + log_likelihood_poisson_counts(data.counts);

  Counts sub_counts = data;
  for (size_t g = 0; g < G; ++g)
    for (size_t s = 0; s < S; ++s) {
      Float lambda = phi(g, t1) * theta(s, t1) + phi(g, t2) * theta(s, t2);
      sub_counts.counts(g, s) = std::binomial_distribution<Int>(
          data.counts(g, s),
          lambda / lambda_gene_spot(g, s))(EntropySource::rng);
      // remove effect of current parameters
      lambda_gene_spot(g, s) -= lambda;
    }

  VariantModel sub_model = run_submodel(2, num_sub_gibbs, sub_counts, which);

  lift_sub_model(sub_model, t1, 0);
  lift_sub_model(sub_model, t2, 1);

  // add effect of updated parameters
  for (size_t g = 0; g < G; ++g)
    for (size_t s = 0; s < S; ++s)
      lambda_gene_spot(g, s) += phi(g, t1) * theta(s, t1)
                                + phi(g, t2) * theta(s, t2);

  double ll_updated = log_likelihood_factor(data.counts, t1)
                      + log_likelihood_factor(data.counts, t2)
                      + log_likelihood_poisson_counts(data.counts);

  auto bla = sub_model.find_weakest_factor();
  bla = bla * 2;
  cout << "ll_split_previous = " << ll_previous << endl
       << "ll_split_updated = " << ll_updated << endl;
  if (true or gibbs_test(ll_updated, ll_previous, verbosity)) {
    cout << "ll_split_ACCEPT" << endl;
  } else {
    *this = previous;
    cout << "ll_split_REJECT" << endl;
  }
}

void VariantModel::sample_merge(const Counts &data, size_t t1, size_t t2,
                                GibbsSample which) {
  if (verbosity >= Verbosity::Info)
    cout << "Performing a merge step. Merging types " << t1 << " and " << t2
         << "." << endl;
  VariantModel previous(*this);

  double ll_previous = log_likelihood_factor(data.counts, t1)
                       + log_likelihood_factor(data.counts, t2)
                       + log_likelihood_poisson_counts(data.counts);

  Counts sub_counts = data;
  for (size_t g = 0; g < G; ++g)
    for (size_t s = 0; s < S; ++s) {
      Float lambda = phi(g, t1) * theta(s, t1) + phi(g, t2) * theta(s, t2);
      sub_counts.counts(g, s) = std::binomial_distribution<Int>(
          data.counts(g, s),
          lambda / lambda_gene_spot(g, s))(EntropySource::rng);
      // remove effect of current parameters
      lambda_gene_spot(g, s) -= lambda;
    }

  VariantModel sub_model = run_submodel(1, num_sub_gibbs, sub_counts, which);

  lift_sub_model(sub_model, t1, 0);

  // add effect of updated parameters
  for (size_t g = 0; g < G; ++g)
    for (size_t s = 0; s < S; ++s)
      lambda_gene_spot(g, s) += phi(g, t1) * theta(s, t1);

  // initialize p_phi
  for (size_t g = 0; g < G; ++g)
    p_phi(g, t2) = prob_to_neg_odds(
        sample_beta<Float>(hyperparameters.phi_p_1, hyperparameters.phi_p_2,
                           EntropySource::rngs[omp_get_thread_num()]));

  // initialize r_phi
  if (verbosity >= Verbosity::Debug)
    cout << "initializing r_phi." << endl;
#pragma omp parallel for if (DO_PARALLEL)
  for (size_t g = 0; g < G; ++g)
    // NOTE: gamma_distribution takes a shape and scale parameter
    r_phi(g, t2) = gamma_distribution<Float>(
        hyperparameters.phi_r_1,
        1 / hyperparameters.phi_r_2)(EntropySource::rngs[omp_get_thread_num()]);

  // initialize phi
  if (verbosity >= Verbosity::Debug)
    cout << "initializing phi." << endl;
#pragma omp parallel for if (DO_PARALLEL)
  for (size_t g = 0; g < G; ++g)
    // NOTE: gamma_distribution takes a shape and scale parameter
    phi(g, t2) = gamma_distribution<Float>(r_phi(g, t2), 1 / p_phi(g, t2))(
        EntropySource::rngs[omp_get_thread_num()]);

  // randomly initialize p_theta
  if (verbosity >= Verbosity::Debug)
    cout << "initializing p of theta." << endl;
  if (true)  // TODO make this CLI-switchable
    p_theta[t2] = prob_to_neg_odds(sample_beta<Float>(
        hyperparameters.theta_p_1, hyperparameters.theta_p_2));
  else
    p_theta[t2] = 1;

  // initialize r_theta
  if (verbosity >= Verbosity::Debug)
    cout << "initializing r of theta." << endl;
  // NOTE: gamma_distribution takes a shape and scale parameter
  r_theta[t2] = gamma_distribution<Float>(
      hyperparameters.theta_r_1,
      1 / hyperparameters.theta_r_2)(EntropySource::rng);

  // initialize theta
  if (verbosity >= Verbosity::Debug)
    cout << "initializing theta." << endl;
  for (size_t s = 0; s < S; ++s)
    // NOTE: gamma_distribution takes a shape and scale parameter
    theta(s, t2) = gamma_distribution<Float>(
        r_theta(t2), 1 / p_theta(t2))(EntropySource::rng);

  // add effect of updated parameters
  for (size_t g = 0; g < G; ++g)
    for (size_t s = 0; s < S; ++s)
      lambda_gene_spot(g, s) += phi(g, t2) * theta(s, t2);

  for (size_t g = 0; g < G; ++g)
    contributions_gene_type(g, t2) = 0;
  for (size_t s = 0; s < S; ++s)
    contributions_spot_type(s, t2) = 0;
  for (size_t g = 0; g < G; ++g)
    for (size_t s = 0; s < S; ++s) {
      Float lambda = phi(g, t2) * theta(s, t2);
      Int count = std::binomial_distribution<Int>(
          data.counts(g, s),
          lambda / lambda_gene_spot(g, s))(EntropySource::rng);
      contributions_gene_type(g, t2) += count;
      contributions_spot_type(s, t2) += count;
    }

  double ll_updated = log_likelihood_factor(data.counts, t1)
                      + log_likelihood_factor(data.counts, t2)
                      + log_likelihood_poisson_counts(data.counts);

  auto bla = sub_model.find_weakest_factor();
  bla = bla * 2;
  cout << "ll_merge_previous = " << ll_previous << endl
       << "ll_merge_updated = " << ll_updated << endl;
  if (gibbs_test(ll_updated, ll_previous, verbosity)) {
    cout << "ll_merge_ACCEPT" << endl;
  } else {
    *this = previous;
    cout << "ll_merge_REJECT" << endl;
  }
}

vector<Int> VariantModel::sample_reads(size_t g, size_t s, size_t n) const {
  vector<Float> prods(T);
  for (size_t t = 0; t < T; ++t) {
    prods[t] = theta(s, t) * spot_scaling[s];
    if (parameters.activate_experiment_scaling)
      prods[t] *= experiment_scaling_long[s];
  }

  vector<Int> v(n, 0);
  // TODO parallelize
  // #pragma omp parallel for if (DO_PARALLEL)
  for (size_t i = 0; i < n; ++i)
    for (size_t t = 0; t < T; ++t)
      v[i] += sample_negative_binomial(
          r_phi(g, t), prods[t] / (prods[t] + p_phi(g, t)), EntropySource::rng);
  return v;
}

double VariantModel::posterior_expectation(size_t g, size_t s) const {
  double x = 0;
<<<<<<< HEAD
  for(size_t t = 0; t < T; ++t)
    x += r(g, t) / p(g, t) * theta(s, t);
  x *= spot_scaling[s];
  if (parameters.activate_experiment_scaling)
    x *= experiment_scaling_long[s];
=======
  for (size_t t = 0; t < T; ++t)
    x += r_phi(g, t) / p_phi(g, t) * theta(s, t);
  x *= spot_scaling[s] * experiment_scaling_long[s];
>>>>>>> 0991e7d2
  return x;
}

double VariantModel::posterior_expectation_poisson(size_t g, size_t s) const {
  double x = 0;
  for (size_t t = 0; t < T; ++t)
    x += phi(g, t) * theta(s, t);
  x *= spot_scaling[s];
  if (parameters.activate_experiment_scaling)
    x *= experiment_scaling_long[s];
  return x;
}

double VariantModel::posterior_variance(size_t g, size_t s) const {
  double x = 0;
<<<<<<< HEAD
  double prod_ = spot_scaling[s];
  if (parameters.activate_experiment_scaling)
    prod_ *= experiment_scaling_long[s];
  for(size_t t = 0; t < T; ++t) {
=======
  double prod_ = spot_scaling[s] * experiment_scaling_long[s];
  for (size_t t = 0; t < T; ++t) {
>>>>>>> 0991e7d2
    double prod = theta(s, t) * prod_;
    x += r_phi(g, t) * prod / (prod + p_phi(g, t)) / p_phi(g, t) / p_phi(g, t);
  }
  return x;
}

Matrix VariantModel::posterior_expectations() const {
  Matrix m(G, S);
  for (size_t g = 0; g < G; ++g)
    for (size_t s = 0; s < S; ++s)
      m(g, s) = posterior_expectation(g, s);
  return m;
}

Matrix VariantModel::posterior_expectations_poisson() const {
  Matrix m(G, S);
  for (size_t g = 0; g < G; ++g)
    for (size_t s = 0; s < S; ++s)
      m(g, s) = posterior_expectation_poisson(g, s);
  return m;
}

Matrix VariantModel::posterior_variances() const {
  Matrix m(G, S);
  for (size_t g = 0; g < G; ++g)
    for (size_t s = 0; s < S; ++s)
      m(g, s) = posterior_variance(g, s);
  return m;
}

void VariantModel::check_model(const IMatrix &counts) const {
  return;
  // check that the contributions add up to the observations
  /*
  for (size_t g = 0; g < G; ++g)
    for (size_t s = 0; s < S; ++s) {
      Int z = 0;
      for (size_t t = 0; t < T; ++t) z += contributions(g, s, t);
      if (z != counts(g, s))
        throw(runtime_error(
            "Contributions do not add up to observations for gene " +
            to_string(g) + " in spot " + to_string(s) + "."));
    }
  */

  // check that phi is positive
  for (size_t g = 0; g < G; ++g)
    for (size_t t = 0; t < T; ++t) {
      /*
      if (phi[g][t] == 0)
        throw(runtime_error("Phi is zero for gene " + to_string(g) +
                            " in factor " + to_string(t) + "."));
                            */
      if (phi(g, t) < 0)
        throw(runtime_error("Phi is negative for gene " + to_string(g)
                            + " in factor " + to_string(t) + "."));
    }

  // check that theta is positive
  for (size_t s = 0; s < S; ++s)
    for (size_t t = 0; t < T; ++t) {
      if (theta(s, t) == 0)
        throw(runtime_error("Theta is zero for spot " + to_string(s)
                            + " in factor " + to_string(t) + "."));
      if (theta(s, t) < 0)
        throw(runtime_error("Theta is negative for spot " + to_string(s)
                            + " in factor " + to_string(t) + "."));
    }

  // check that r_phi and p_phi are positive, and that p is < 1
  for (size_t g = 0; g < G; ++g)
    for (size_t t = 0; t < T; ++t) {
      if (p_phi(g, t) < 0)
        throw(runtime_error("P[" + to_string(g) + "][" + to_string(t)
                            + "] is smaller zero: p=" + to_string(p_phi(g, t))
                            + "."));
      if (p_phi(g, t) == 0)
        throw(runtime_error("P is zero for gene " + to_string(g) + " in factor "
                            + to_string(t) + "."));

      if (r_phi(g, t) < 0)
        throw(runtime_error("R[" + to_string(g) + "][" + to_string(t)
                            + "] is smaller zero: r=" + to_string(r_phi(g, t))
                            + "."));
      if (r_phi(g, t) == 0)
        throw(runtime_error("R is zero for gene " + to_string(g) + " in factor "
                            + to_string(t) + "."));
    }

  // check hyperparameters
  if (hyperparameters.phi_r_1 == 0)
    throw(runtime_error("The prior phi_r_1 is zero."));
  if (hyperparameters.phi_r_2 == 0)
    throw(runtime_error("The prior phi_r_2 is zero."));
  if (hyperparameters.phi_p_1 == 0)
    throw(runtime_error("The prior phi_p_1 is zero."));
  if (hyperparameters.phi_p_2 == 0)
    throw(runtime_error("The prior phi_p_2 is zero."));
  if (hyperparameters.alpha == 0)
    throw(runtime_error("The prior alpha is zero."));
}

ostream &operator<<(ostream &os, const FactorAnalysis::VariantModel &pfa) {
  os << "Variant Poisson Factor Analysis "
     << "S = " << pfa.S << " "
     << "G = " << pfa.G << " "
     << "T = " << pfa.T << endl;

  if (pfa.verbosity >= Verbosity::Verbose) {
    os << "Φ" << endl;
    for (size_t g = 0; g < min<size_t>(pfa.G, 10); ++g) {
      for (size_t t = 0; t < pfa.T; ++t)
        os << (t > 0 ? "\t" : "") << pfa.phi(g, t);
      os << endl;
    }

    size_t phi_zeros = 0;
    os << "Φ factor sums" << endl;
    for (size_t t = 0; t < pfa.T; ++t) {
      double sum = 0;
      for (size_t g = 0; g < pfa.G; ++g) {
        if (pfa.phi(g, t) == 0)
          phi_zeros++;
        sum += pfa.phi(g, t);
      }
      os << (t > 0 ? "\t" : "") << sum;
    }
    os << endl;
    os << "There are " << phi_zeros << " zeros in Φ. This corresponds to "
       << (100.0 * phi_zeros / pfa.T / pfa.G) << "%." << endl;

    os << "Θ" << endl;
    for (size_t s = 0; s < min<size_t>(pfa.S, 10); ++s) {
      for (size_t t = 0; t < pfa.T; ++t)
        os << (t > 0 ? "\t" : "") << pfa.theta(s, t);
      os << endl;
    }

    size_t theta_zeros = 0;
    os << "Θ factor sums" << endl;
    for (size_t t = 0; t < pfa.T; ++t) {
      double sum = 0;
      for (size_t s = 0; s < pfa.S; ++s) {
        if (pfa.theta(s, t) == 0)
          theta_zeros++;
        sum += pfa.theta(s, t);
      }
      os << (t > 0 ? "\t" : "") << sum;
    }
    os << endl;
    os << "There are " << theta_zeros << " zeros in Θ." << endl;

    os << "R" << endl;
    for (size_t g = 0; g < min<size_t>(pfa.G, 10); ++g) {
      for (size_t t = 0; t < pfa.T; ++t)
        os << (t > 0 ? "\t" : "") << pfa.r_phi(g, t);
      os << endl;
    }

    size_t r_zeros = 0;
    for (size_t g = 0; g < pfa.G; ++g)
      for (size_t t = 0; t < pfa.T; ++t)
        if (pfa.r_phi(g, t) == 0)
          r_zeros++;
    os << "There are " << r_zeros << " zeros in r_phi. This corresponds to "
       << (100.0 * r_zeros / pfa.G / pfa.T) << "%." << endl;

    os << "P" << endl;
    for (size_t g = 0; g < min<size_t>(pfa.G, 10); ++g) {
      for (size_t t = 0; t < pfa.T; ++t)
        os << (t > 0 ? "\t" : "") << pfa.p_phi(g, t);
      os << endl;
    }

    size_t p_zeros = 0;
    for (size_t g = 0; g < pfa.G; ++g)
      for (size_t t = 0; t < pfa.T; ++t)
        if (pfa.p_phi(g, t) == 0)
          p_zeros++;
    os << "There are " << p_zeros << " zeros in p. This corresponds to "
       << (100.0 * p_zeros / pfa.G / pfa.T) << "%." << endl;

    os << "Spot scaling factors" << endl;
    for (size_t s = 0; s < pfa.S; ++s)
      os << (s > 0 ? "\t" : "") << pfa.spot_scaling[s];
    os << endl;
    size_t spot_scaling_zeros = 0;
    for (size_t s = 0; s < pfa.S; ++s)
      if (pfa.spot_scaling[s] == 0)
        spot_scaling_zeros++;
    os << "There are " << spot_scaling_zeros << " zeros in spot_scaling."
       << endl;
    os << Stats::summary(pfa.spot_scaling) << endl;

    if (pfa.parameters.activate_experiment_scaling) {
      os << "Experiment scaling factors" << endl;
      for (size_t e = 0; e < pfa.E; ++e)
        os << (e > 0 ? "\t" : "") << pfa.experiment_scaling[e];
      os << endl;
      size_t experiment_scaling_zeros = 0;
      for (size_t e = 0; e < pfa.E; ++e)
        if (pfa.experiment_scaling[e] == 0)
          spot_scaling_zeros++;
      os << "There are " << experiment_scaling_zeros
         << " zeros in experiment_scaling." << endl;
      os << Stats::summary(pfa.experiment_scaling) << endl;
    }
  }

  os << "R_theta factors" << endl;
  for (size_t t = 0; t < pfa.T; ++t)
    os << (t > 0 ? "\t" : "") << pfa.r_theta[t];
  os << endl;
  size_t r_theta_zeros = 0;
  for (size_t t = 0; t < pfa.T; ++t)
    if (pfa.r_theta[t] == 0)
      r_theta_zeros++;
  os << "There are " << r_theta_zeros << " zeros in R_theta." << endl;
  os << Stats::summary(pfa.r_theta) << endl;

  os << "P_theta factors" << endl;
  for (size_t t = 0; t < pfa.T; ++t)
    os << (t > 0 ? "\t" : "") << pfa.p_theta[t];
  os << endl;
  size_t p_theta_zeros = 0;
  for (size_t t = 0; t < pfa.T; ++t)
    if (pfa.p_theta[t] == 0)
      p_theta_zeros++;
  os << "There are " << p_theta_zeros << " zeros in P_theta." << endl;
  os << Stats::summary(pfa.p_theta) << endl;

  return os;
}
}<|MERGE_RESOLUTION|>--- conflicted
+++ resolved
@@ -350,19 +350,12 @@
 
   for (size_t s = 0; s < S; ++s)
     l += log_gamma(spot_scaling(s), hyperparameters.spot_a,
-<<<<<<< HEAD
-        1.0 / hyperparameters.spot_b);
+                   1.0 / hyperparameters.spot_b);
   if (parameters.activate_experiment_scaling) {
     for (size_t e = 0; e < E; ++e)
       l += log_gamma(experiment_scaling(e), hyperparameters.experiment_a,
                      1.0 / hyperparameters.experiment_b);
   }
-=======
-                   1.0 / hyperparameters.spot_b);
-  for (size_t e = 0; e < E; ++e)
-    l += log_gamma(experiment_scaling(e), hyperparameters.experiment_a,
-                   1.0 / hyperparameters.experiment_b);
->>>>>>> 0991e7d2
 
   l += log_likelihood_poisson_counts(counts);
 
@@ -547,14 +540,9 @@
 #pragma omp parallel for if (DO_PARALLEL)
     for (size_t s = 0; s < S; ++s) {
       count_sums[s] = contributions_spot_type(s, t);
-<<<<<<< HEAD
       weight_sums[s] = weight_sum * spot_scaling[s];
       if (parameters.activate_experiment_scaling)
         weight_sums[s] *= experiment_scaling_long[s];
-=======
-      weight_sums[s] = weight_sum * spot_scaling[s]
-                       * experiment_scaling_long[s];
->>>>>>> 0991e7d2
     }
     auto res = mh.sample(pair<Float, Float>(r_theta[t], p_theta[t]),
                          parameters.n_iter, EntropySource::rng, gen,
@@ -599,7 +587,7 @@
   for (size_t t = 0; t < T; ++t) {
     Float weight_sum = 0;
     for (size_t s = 0; s < S; ++s) {
-      Float x = theta(s, t) * spot_scaling[s]
+      Float x = theta(s, t) * spot_scaling[s];
       if (parameters.activate_experiment_scaling)
         x *= experiment_scaling_long[s];
       weight_sum += x;
@@ -890,17 +878,12 @@
     Float y = 0;
     for (size_t g = 0; g < G; ++g)
       y += phi(g, t);
-<<<<<<< HEAD
     for (size_t s = 0; s < S; ++s) {
       Float z = y * theta(s, t) * spot_scaling[s];
       if (parameters.activate_experiment_scaling)
         z *= experiment_scaling_long[s];
       x[t] += z;
     }
-=======
-    for (size_t s = 0; s < S; ++s)
-      x[t] += y * theta(s, t) * spot_scaling[s] * experiment_scaling_long[s];
->>>>>>> 0991e7d2
     cout << " " << x[t];
   }
   cout << endl;
@@ -1132,17 +1115,11 @@
 
 double VariantModel::posterior_expectation(size_t g, size_t s) const {
   double x = 0;
-<<<<<<< HEAD
-  for(size_t t = 0; t < T; ++t)
-    x += r(g, t) / p(g, t) * theta(s, t);
+  for (size_t t = 0; t < T; ++t)
+    x += r_phi(g, t) / p_phi(g, t) * theta(s, t);
   x *= spot_scaling[s];
   if (parameters.activate_experiment_scaling)
     x *= experiment_scaling_long[s];
-=======
-  for (size_t t = 0; t < T; ++t)
-    x += r_phi(g, t) / p_phi(g, t) * theta(s, t);
-  x *= spot_scaling[s] * experiment_scaling_long[s];
->>>>>>> 0991e7d2
   return x;
 }
 
@@ -1158,15 +1135,10 @@
 
 double VariantModel::posterior_variance(size_t g, size_t s) const {
   double x = 0;
-<<<<<<< HEAD
   double prod_ = spot_scaling[s];
   if (parameters.activate_experiment_scaling)
     prod_ *= experiment_scaling_long[s];
-  for(size_t t = 0; t < T; ++t) {
-=======
-  double prod_ = spot_scaling[s] * experiment_scaling_long[s];
   for (size_t t = 0; t < T; ++t) {
->>>>>>> 0991e7d2
     double prod = theta(s, t) * prod_;
     x += r_phi(g, t) * prod / (prod + p_phi(g, t)) / p_phi(g, t) / p_phi(g, t);
   }
