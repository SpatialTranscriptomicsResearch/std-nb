#ifndef PARAMETERS_HPP
#define PARAMETERS_HPP

#include <cstdint>
#include "coefficient.hpp"
#include "compression_mode.hpp"
#include "covariate.hpp"
#include "optimization_method.hpp"
#include "rprop.hpp"
#include "sampling_method.hpp"
#include "types.hpp"

namespace STD {

const std::string default_output_string = "THIS PATH SHOULD NOT EXIST";

struct Hyperparameters {
  Hyperparameters(Float gamma_1_ = 1, Float gamma_2_ = 1, Float lambda_1_ = 50,
                  Float lambda_2_ = 50, Float rho_1_ = 2, Float rho_2_ = 2,
                  Float theta_r_1_ = 1, Float theta_r_2_ = 1,
                  Float theta_p_1_ = 0.05, Float theta_p_2_ = 0.95,
                  Float spot_a_ = 10, Float spot_b_ = 10, Float bline1 = 50,
                  Float bline2 = 50, Float normal_1_ = exp(0),
                  Float normal_2_ = 1)
      : gamma_1(gamma_1_),
        gamma_2(gamma_2_),
        lambda_1(lambda_1_),
        lambda_2(lambda_2_),
        rho_1(rho_1_),
        rho_2(rho_2_),
        theta_r_1(theta_r_1_),
        theta_r_2(theta_r_2_),
        theta_p_1(theta_p_1_),
        theta_p_2(theta_p_2_),
        spot_a(spot_a_),
        spot_b(spot_b_),
        beta_1(bline1),
        beta_2(bline2),
        normal_1(normal_1_),
        normal_2(normal_2_){};

  // TODO add: hyper-hyper-parameters

  // priors for the gamma distribution of r[g][t]
  Float gamma_1;
  Float gamma_2;

  Float lambda_1;
  Float lambda_2;

  // priors for the gamma distribution of p[g][t]
  Float rho_1;
  Float rho_2;
  //
  // priors for the gamma distribution of r[t]
  Float theta_r_1;
  Float theta_r_2;

  // priors for the gamma distribution of p[t]
  Float theta_p_1;
  Float theta_p_2;

  Float spot_a;
  Float spot_b;

  Float beta_1;
  Float beta_2;

  double normal_1;
  double normal_2;

  double get_param(Coefficient::Distribution distribution, size_t idx) const;
};

std::ostream &operator<<(std::ostream &os, const Hyperparameters &hyperparams);

struct GaussianProcessParameters {
  GaussianProcessParameters(bool use = false, double len = 5,
                            double spatial = 1, double indep = 1,
                            size_t first_iteration = 80);
  bool use;
  double length_scale;
  double spatial_variance;
  double independent_variance;
  size_t first_iteration;
};

struct Parameters {
  /** Maximal number of propositions for Metropolis-Hastings sampling */
  double n_iter = 100;
  /** Minimal positive value to enforce for parameters */
  double min_value = 1e-16;
  /** Temperature for Metropolis-Hastings sampling of r[g][t] */
  double temperature = 1.0;
  bool warn_lower_limit = false;
  double hmc_epsilon = 1e-2;
  size_t hmc_L = 5;
  size_t hmc_N = 15;
  double dropout_gene_spot = 0;
  CompressionMode compression_mode = CompressionMode::gzip;
  Hyperparameters hyperparameters;

  rprop_parameters rprop;

  std::string output_directory = default_output_string;
  double lbfgs_epsilon = 1e-5;
  size_t lbfgs_iter = 100;
  size_t report_interval = 200;

  Optimize::Method optim_method = Optimize::Method::RPROP;
  Sampling::Method sample_method = Sampling::Method::Mean;

  size_t sample_iterations = 10;

  size_t grad_iterations = 10000;
  double grad_alpha = 1e-1;
  double grad_anneal = 0.999;

<<<<<<< HEAD
  double mesh_hull_enlarge = 1.03;
  double mesh_hull_distance = 2;

  size_t forget_start = 0;
  size_t forget_end = 0;
  double forget_rate = 0.05;
  size_t forget_factor = 0;
=======
  Formula rate_formula = DefaultRateFormula();
  Formula variance_formula = DefaultVarianceFormula();
>>>>>>> 27f5a7a4

  DistributionMode distribution_mode = DistributionMode::log_normal;

  GaussianProcessParameters gp = {};
};
}
#endif<|MERGE_RESOLUTION|>--- conflicted
+++ resolved
@@ -116,19 +116,6 @@
   double grad_alpha = 1e-1;
   double grad_anneal = 0.999;
 
-<<<<<<< HEAD
-  double mesh_hull_enlarge = 1.03;
-  double mesh_hull_distance = 2;
-
-  size_t forget_start = 0;
-  size_t forget_end = 0;
-  double forget_rate = 0.05;
-  size_t forget_factor = 0;
-=======
-  Formula rate_formula = DefaultRateFormula();
-  Formula variance_formula = DefaultVarianceFormula();
->>>>>>> 27f5a7a4
-
   DistributionMode distribution_mode = DistributionMode::log_normal;
 
   GaussianProcessParameters gp = {};
