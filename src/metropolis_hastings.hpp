#ifndef METROPOLIS_HASTINGS_HPP
#define METROPOLIS_HASTINGS_HPP

#include <iostream>
#include <random>
#include "log.hpp"
#include "sampling.hpp"

struct MetropolisHastings {
  inline static double boltzdist(double dG, double T) { return exp(dG / T); };

  double temperature;

  MetropolisHastings(double temp);

  template <typename T, typename RNG, typename Gen, typename Score,
            typename... Args>
  T sample(T current, size_t n_iter_initial, RNG &rng, Gen generate, Score fnc,
           Args &... args) const {
    const auto current_score = fnc(current, args...);
    size_t n_iter = n_iter_initial;
    T accepted = current;
    bool accept = false;
    while (n_iter--) {
      const T proposition = generate(current, rng);
      const auto propsition_score = fnc(proposition, args...);

      if (propsition_score > current_score) {
        LOG(debug) << "Improved!";
        accept = true;
      } else {
        const auto dG = propsition_score - current_score;
        const double rnd = RandomDistribution::Uniform(rng);
        const double prob = std::min<double>(1.0, boltzdist(dG, temperature));
        if (std::isnan(propsition_score) == 0 and (dG > 0 or rnd <= prob)) {
          accept = true;
          LOG(debug) << "Accepted!";
        } else {
          LOG(debug) << "Rejected!";
        }
      }
      if (accept) {
        accepted = proposition;
        break;
      }
    }
<<<<<<< HEAD
    // LOG(debug) << "Left MCMC " << (accept ? "" : "un") << "successfully after "
    //            << (n_iter_initial - n_iter) << " iterations.";
=======
    LOG(debug) << "Performed  " << (n_iter_initial - n_iter)
               << " MCMC sampling iterations.";
>>>>>>> cb839ec3
    return accepted;
  }
};

#endif<|MERGE_RESOLUTION|>--- conflicted
+++ resolved
@@ -44,13 +44,8 @@
         break;
       }
     }
-<<<<<<< HEAD
-    // LOG(debug) << "Left MCMC " << (accept ? "" : "un") << "successfully after "
-    //            << (n_iter_initial - n_iter) << " iterations.";
-=======
     LOG(debug) << "Performed  " << (n_iter_initial - n_iter)
                << " MCMC sampling iterations.";
->>>>>>> cb839ec3
     return accepted;
   }
 };
