--- conflicted
+++ resolved
@@ -137,9 +137,6 @@
   return combine_counts(*this, other, false);
 }
 
-<<<<<<< HEAD
-void write_vector(const Vector &v, const string &path,
-=======
 void Counts::select_top(size_t n) {
   using pair_t = pair<size_t, size_t>;
   vector<pair_t> rowsum_and_index;
@@ -173,8 +170,7 @@
   counts = new_counts;
 }
 
-void write_vector(const PFA::Vector &v, const string &path,
->>>>>>> 4291558f
+void write_vector(const Vector &v, const string &path,
                   const vector<string> &names) {
   auto shape = v.shape();
   size_t X = shape[0];
